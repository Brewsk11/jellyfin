#pragma warning disable CS1591

using System;
using System.Collections.Generic;
using System.Globalization;
using System.IO;
using System.Linq;
using System.Reflection;
using System.Text;
using System.Text.RegularExpressions;
using System.Threading.Tasks;
using Emby.Dlna.Profiles;
using Emby.Dlna.Server;
using MediaBrowser.Common.Configuration;
using MediaBrowser.Common.Extensions;
using MediaBrowser.Controller;
using MediaBrowser.Controller.Dlna;
using MediaBrowser.Controller.Drawing;
using MediaBrowser.Model.Dlna;
using MediaBrowser.Model.Drawing;
using MediaBrowser.Model.IO;
using MediaBrowser.Model.Serialization;
using Microsoft.AspNetCore.Http;
using Microsoft.Extensions.Logging;
using Microsoft.Extensions.Primitives;

namespace Emby.Dlna
{
    public class DlnaManager : IDlnaManager
    {
        private readonly IApplicationPaths _appPaths;
        private readonly IXmlSerializer _xmlSerializer;
        private readonly IFileSystem _fileSystem;
        private readonly ILogger<DlnaManager> _logger;
        private readonly IJsonSerializer _jsonSerializer;
        private readonly IServerApplicationHost _appHost;
        private static readonly Assembly _assembly = typeof(DlnaManager).Assembly;

        private readonly Dictionary<string, Tuple<InternalProfileInfo, DeviceProfile>> _profiles = new Dictionary<string, Tuple<InternalProfileInfo, DeviceProfile>>(StringComparer.Ordinal);

        public DlnaManager(
            IXmlSerializer xmlSerializer,
            IFileSystem fileSystem,
            IApplicationPaths appPaths,
            ILoggerFactory loggerFactory,
            IJsonSerializer jsonSerializer,
            IServerApplicationHost appHost)
        {
            _xmlSerializer = xmlSerializer;
            _fileSystem = fileSystem;
            _appPaths = appPaths;
            _logger = loggerFactory.CreateLogger<DlnaManager>();
            _jsonSerializer = jsonSerializer;
            _appHost = appHost;
        }

        private string UserProfilesPath => Path.Combine(_appPaths.ConfigurationDirectoryPath, "dlna", "user");

        private string SystemProfilesPath => Path.Combine(_appPaths.ConfigurationDirectoryPath, "dlna", "system");

        public async Task InitProfilesAsync()
        {
            try
            {
                await ExtractSystemProfilesAsync().ConfigureAwait(false);
                LoadProfiles();
            }
            catch (Exception ex)
            {
                _logger.LogError(ex, "Error extracting DLNA profiles.");
            }
        }

        private void LoadProfiles()
        {
            var list = GetProfiles(UserProfilesPath, DeviceProfileType.User)
                .OrderBy(i => i.Name)
                .ToList();

            list.AddRange(GetProfiles(SystemProfilesPath, DeviceProfileType.System)
                .OrderBy(i => i.Name));
        }

        public IEnumerable<DeviceProfile> GetProfiles()
        {
            lock (_profiles)
            {
                var list = _profiles.Values.ToList();
                return list
                    .OrderBy(i => i.Item1.Info.Type == DeviceProfileType.User ? 0 : 1)
                    .ThenBy(i => i.Item1.Info.Name)
                    .Select(i => i.Item2)
                    .ToList();
            }
        }

        public DeviceProfile GetDefaultProfile()
        {
            return new DefaultProfile();
        }

        public DeviceProfile GetProfile(DeviceIdentification deviceInfo)
        {
            if (deviceInfo == null)
            {
                throw new ArgumentNullException(nameof(deviceInfo));
            }

            var profile = GetProfiles()
                .FirstOrDefault(i => i.Identification != null && IsMatch(deviceInfo, i.Identification));

            if (profile != null)
            {
                _logger.LogDebug("Found matching device profile: {0}", profile.Name);
            }
            else
            {
                LogUnmatchedProfile(deviceInfo);
            }

            return profile;
        }

        private void LogUnmatchedProfile(DeviceIdentification profile)
        {
            var builder = new StringBuilder();

            builder.AppendLine("No matching device profile found. The default will need to be used.");
            builder.AppendFormat(CultureInfo.InvariantCulture, "FriendlyName:{0}", profile.FriendlyName ?? string.Empty).AppendLine();
            builder.AppendFormat(CultureInfo.InvariantCulture, "Manufacturer:{0}", profile.Manufacturer ?? string.Empty).AppendLine();
            builder.AppendFormat(CultureInfo.InvariantCulture, "ManufacturerUrl:{0}", profile.ManufacturerUrl ?? string.Empty).AppendLine();
            builder.AppendFormat(CultureInfo.InvariantCulture, "ModelDescription:{0}", profile.ModelDescription ?? string.Empty).AppendLine();
            builder.AppendFormat(CultureInfo.InvariantCulture, "ModelName:{0}", profile.ModelName ?? string.Empty).AppendLine();
            builder.AppendFormat(CultureInfo.InvariantCulture, "ModelNumber:{0}", profile.ModelNumber ?? string.Empty).AppendLine();
            builder.AppendFormat(CultureInfo.InvariantCulture, "ModelUrl:{0}", profile.ModelUrl ?? string.Empty).AppendLine();
            builder.AppendFormat(CultureInfo.InvariantCulture, "SerialNumber:{0}", profile.SerialNumber ?? string.Empty).AppendLine();

            _logger.LogInformation(builder.ToString());
        }

        private bool IsMatch(DeviceIdentification deviceInfo, DeviceIdentification profileInfo)
        {
<<<<<<< HEAD
=======
            if (!string.IsNullOrEmpty(profileInfo.DeviceDescription))
            {
                if (deviceInfo.DeviceDescription == null || !IsRegexOrSubstringMatch(deviceInfo.DeviceDescription, profileInfo.DeviceDescription))
                {
                    return false;
                }
            }

>>>>>>> bf2dc0cf
            if (!string.IsNullOrEmpty(profileInfo.FriendlyName))
            {
                if (deviceInfo.FriendlyName == null || !IsRegexOrSubstringMatch(deviceInfo.FriendlyName, profileInfo.FriendlyName))
                {
                    return false;
                }
            }

            if (!string.IsNullOrEmpty(profileInfo.Manufacturer))
            {
                if (deviceInfo.Manufacturer == null || !IsRegexOrSubstringMatch(deviceInfo.Manufacturer, profileInfo.Manufacturer))
                {
                    return false;
                }
            }

            if (!string.IsNullOrEmpty(profileInfo.ManufacturerUrl))
            {
                if (deviceInfo.ManufacturerUrl == null || !IsRegexOrSubstringMatch(deviceInfo.ManufacturerUrl, profileInfo.ManufacturerUrl))
                {
                    return false;
                }
            }

            if (!string.IsNullOrEmpty(profileInfo.ModelDescription))
            {
                if (deviceInfo.ModelDescription == null || !IsRegexOrSubstringMatch(deviceInfo.ModelDescription, profileInfo.ModelDescription))
                {
                    return false;
                }
            }

            if (!string.IsNullOrEmpty(profileInfo.ModelName))
            {
                if (deviceInfo.ModelName == null || !IsRegexOrSubstringMatch(deviceInfo.ModelName, profileInfo.ModelName))
                {
                    return false;
                }
            }

            if (!string.IsNullOrEmpty(profileInfo.ModelNumber))
            {
                if (deviceInfo.ModelNumber == null || !IsRegexOrSubstringMatch(deviceInfo.ModelNumber, profileInfo.ModelNumber))
                {
                    return false;
                }
            }

            if (!string.IsNullOrEmpty(profileInfo.ModelUrl))
            {
                if (deviceInfo.ModelUrl == null || !IsRegexOrSubstringMatch(deviceInfo.ModelUrl, profileInfo.ModelUrl))
                {
                    return false;
                }
            }

            if (!string.IsNullOrEmpty(profileInfo.SerialNumber))
            {
                if (deviceInfo.SerialNumber == null || !IsRegexOrSubstringMatch(deviceInfo.SerialNumber, profileInfo.SerialNumber))
                {
                    return false;
                }
            }

            return true;
        }

        private bool IsRegexOrSubstringMatch(string input, string pattern)
        {
            try
            {
                return input.Contains(pattern, StringComparison.OrdinalIgnoreCase) || Regex.IsMatch(input, pattern, RegexOptions.IgnoreCase | RegexOptions.CultureInvariant);
            }
            catch (ArgumentException ex)
            {
                _logger.LogError(ex, "Error evaluating regex pattern {Pattern}", pattern);
                return false;
            }
        }

        public DeviceProfile GetProfile(IHeaderDictionary headers)
        {
            if (headers == null)
            {
                throw new ArgumentNullException(nameof(headers));
            }

            var profile = GetProfiles().FirstOrDefault(i => i.Identification != null && IsMatch(headers, i.Identification));

            if (profile != null)
            {
                _logger.LogDebug("Found matching device profile: {0}", profile.Name);
            }
            else
            {
                var headerString = string.Join(", ", headers.Select(i => string.Format(CultureInfo.InvariantCulture, "{0}={1}", i.Key, i.Value)));
                _logger.LogDebug("No matching device profile found. {0}", headerString);
            }

            return profile;
        }

        private bool IsMatch(IHeaderDictionary headers, DeviceIdentification profileInfo)
        {
            return profileInfo.Headers.Any(i => IsMatch(headers, i));
        }

        private bool IsMatch(IHeaderDictionary headers, HttpHeaderInfo header)
        {
            // Handle invalid user setup
            if (string.IsNullOrEmpty(header.Name))
            {
                return false;
            }

            if (headers.TryGetValue(header.Name, out StringValues value))
            {
                switch (header.Match)
                {
                    case HeaderMatchType.Equals:
                        return string.Equals(value, header.Value, StringComparison.OrdinalIgnoreCase);
                    case HeaderMatchType.Substring:
                        var isMatch = value.ToString().IndexOf(header.Value, StringComparison.OrdinalIgnoreCase) != -1;
                        // _logger.LogDebug("IsMatch-Substring value: {0} testValue: {1} isMatch: {2}", value, header.Value, isMatch);
                        return isMatch;
                    case HeaderMatchType.Regex:
                        return Regex.IsMatch(value, header.Value, RegexOptions.IgnoreCase);
                    default:
                        throw new ArgumentException("Unrecognized HeaderMatchType");
                }
            }

            return false;
        }

        private IEnumerable<DeviceProfile> GetProfiles(string path, DeviceProfileType type)
        {
            try
            {
                var xmlFies = _fileSystem.GetFilePaths(path)
                    .Where(i => string.Equals(Path.GetExtension(i), ".xml", StringComparison.OrdinalIgnoreCase))
                    .ToList();

                return xmlFies
                    .Select(i => ParseProfileFile(i, type))
                    .Where(i => i != null)
                    .ToList();
            }
            catch (IOException)
            {
                return new List<DeviceProfile>();
            }
        }

        private DeviceProfile ParseProfileFile(string path, DeviceProfileType type)
        {
            lock (_profiles)
            {
                if (_profiles.TryGetValue(path, out Tuple<InternalProfileInfo, DeviceProfile> profileTuple))
                {
                    return profileTuple.Item2;
                }

                try
                {
                    DeviceProfile profile;

                    var tempProfile = (DeviceProfile)_xmlSerializer.DeserializeFromFile(typeof(DeviceProfile), path);

                    profile = ReserializeProfile(tempProfile);

                    profile.Id = path.ToLowerInvariant().GetMD5().ToString("N", CultureInfo.InvariantCulture);

                    _profiles[path] = new Tuple<InternalProfileInfo, DeviceProfile>(GetInternalProfileInfo(_fileSystem.GetFileInfo(path), type), profile);

                    return profile;
                }
                catch (Exception ex)
                {
                    _logger.LogError(ex, "Error parsing profile file: {Path}", path);

                    return null;
                }
            }
        }

        public DeviceProfile GetProfile(string id)
        {
            if (string.IsNullOrEmpty(id))
            {
                throw new ArgumentNullException(nameof(id));
            }

            var info = GetProfileInfosInternal().First(i => string.Equals(i.Info.Id, id, StringComparison.OrdinalIgnoreCase));

            return ParseProfileFile(info.Path, info.Info.Type);
        }

        private IEnumerable<InternalProfileInfo> GetProfileInfosInternal()
        {
            lock (_profiles)
            {
                var list = _profiles.Values.ToList();
                return list
                    .Select(i => i.Item1)
                    .OrderBy(i => i.Info.Type == DeviceProfileType.User ? 0 : 1)
                    .ThenBy(i => i.Info.Name);
            }
        }

        public IEnumerable<DeviceProfileInfo> GetProfileInfos()
        {
            return GetProfileInfosInternal().Select(i => i.Info);
        }

        private InternalProfileInfo GetInternalProfileInfo(FileSystemMetadata file, DeviceProfileType type)
        {
            return new InternalProfileInfo
            {
                Path = file.FullName,

                Info = new DeviceProfileInfo
                {
                    Id = file.FullName.ToLowerInvariant().GetMD5().ToString("N", CultureInfo.InvariantCulture),
                    Name = _fileSystem.GetFileNameWithoutExtension(file),
                    Type = type
                }
            };
        }

        private async Task ExtractSystemProfilesAsync()
        {
            var namespaceName = GetType().Namespace + ".Profiles.Xml.";

            var systemProfilesPath = SystemProfilesPath;

            foreach (var name in _assembly.GetManifestResourceNames())
            {
                if (!name.StartsWith(namespaceName, StringComparison.Ordinal))
                {
                    continue;
                }

                var filename = Path.GetFileName(name).Substring(namespaceName.Length);

                var path = Path.Combine(systemProfilesPath, filename);

                using (var stream = _assembly.GetManifestResourceStream(name))
                {
                    var fileInfo = _fileSystem.GetFileInfo(path);

                    if (!fileInfo.Exists || fileInfo.Length != stream.Length)
                    {
                        Directory.CreateDirectory(systemProfilesPath);

                        using (var fileStream = new FileStream(path, FileMode.Create, FileAccess.Write, FileShare.Read))
                        {
                            await stream.CopyToAsync(fileStream).ConfigureAwait(false);
                        }
                    }
                }
            }

            // Not necessary, but just to make it easy to find
            Directory.CreateDirectory(UserProfilesPath);
        }

        public void DeleteProfile(string id)
        {
            var info = GetProfileInfosInternal().First(i => string.Equals(id, i.Info.Id, StringComparison.OrdinalIgnoreCase));

            if (info.Info.Type == DeviceProfileType.System)
            {
                throw new ArgumentException("System profiles cannot be deleted.");
            }

            _fileSystem.DeleteFile(info.Path);

            lock (_profiles)
            {
                _profiles.Remove(info.Path);
            }
        }

        public void CreateProfile(DeviceProfile profile)
        {
            profile = ReserializeProfile(profile);

            if (string.IsNullOrEmpty(profile.Name))
            {
                throw new ArgumentException("Profile is missing Name");
            }

            var newFilename = _fileSystem.GetValidFilename(profile.Name) + ".xml";
            var path = Path.Combine(UserProfilesPath, newFilename);

            SaveProfile(profile, path, DeviceProfileType.User);
        }

        public void UpdateProfile(DeviceProfile profile)
        {
            profile = ReserializeProfile(profile);

            if (string.IsNullOrEmpty(profile.Id))
            {
                throw new ArgumentException("Profile is missing Id");
            }

            if (string.IsNullOrEmpty(profile.Name))
            {
                throw new ArgumentException("Profile is missing Name");
            }

            var current = GetProfileInfosInternal().First(i => string.Equals(i.Info.Id, profile.Id, StringComparison.OrdinalIgnoreCase));

            var newFilename = _fileSystem.GetValidFilename(profile.Name) + ".xml";
            var path = Path.Combine(UserProfilesPath, newFilename);

            if (!string.Equals(path, current.Path, StringComparison.Ordinal) &&
                current.Info.Type != DeviceProfileType.System)
            {
                _fileSystem.DeleteFile(current.Path);
            }

            SaveProfile(profile, path, DeviceProfileType.User);
        }

        private void SaveProfile(DeviceProfile profile, string path, DeviceProfileType type)
        {
            lock (_profiles)
            {
                _profiles[path] = new Tuple<InternalProfileInfo, DeviceProfile>(GetInternalProfileInfo(_fileSystem.GetFileInfo(path), type), profile);
            }

            SerializeToXml(profile, path);
        }

        internal void SerializeToXml(DeviceProfile profile, string path)
        {
            _xmlSerializer.SerializeToFile(profile, path);
        }

        /// <summary>
        /// Recreates the object using serialization, to ensure it's not a subclass.
        /// If it's a subclass it may not serlialize properly to xml (different root element tag name).
        /// </summary>
        /// <param name="profile">The device profile.</param>
        /// <returns>The reserialized device profile.</returns>
        private DeviceProfile ReserializeProfile(DeviceProfile profile)
        {
            if (profile.GetType() == typeof(DeviceProfile))
            {
                return profile;
            }

            var json = _jsonSerializer.SerializeToString(profile);

            return _jsonSerializer.DeserializeFromString<DeviceProfile>(json);
        }

        public string GetServerDescriptionXml(IHeaderDictionary headers, string serverUuId, string serverAddress)
        {
            var profile = GetProfile(headers) ??
                          GetDefaultProfile();

            var serverId = _appHost.SystemId;

            return new DescriptionXmlBuilder(profile, serverUuId, serverAddress, _appHost.FriendlyName, serverId).GetXml();
        }

        public ImageStream GetIcon(string filename)
        {
            var format = filename.EndsWith(".png", StringComparison.OrdinalIgnoreCase)
                ? ImageFormat.Png
                : ImageFormat.Jpg;

            var resource = GetType().Namespace + ".Images." + filename.ToLowerInvariant();

            return new ImageStream
            {
                Format = format,
                Stream = _assembly.GetManifestResourceStream(resource)
            };
        }

        private class InternalProfileInfo
        {
            internal DeviceProfileInfo Info { get; set; }

            internal string Path { get; set; }
        }
    }

    /*
    class DlnaProfileEntryPoint : IServerEntryPoint
    {
        private readonly IApplicationPaths _appPaths;
        private readonly IFileSystem _fileSystem;
        private readonly IXmlSerializer _xmlSerializer;

        public DlnaProfileEntryPoint(IApplicationPaths appPaths, IFileSystem fileSystem, IXmlSerializer xmlSerializer)
        {
            _appPaths = appPaths;
            _fileSystem = fileSystem;
            _xmlSerializer = xmlSerializer;
        }

        public void Run()
        {
            DumpProfiles();
        }

        private void DumpProfiles()
        {
            DeviceProfile[] list = new []
            {
                new SamsungSmartTvProfile(),
                new XboxOneProfile(),
                new SonyPs3Profile(),
                new SonyPs4Profile(),
                new SonyBravia2010Profile(),
                new SonyBravia2011Profile(),
                new SonyBravia2012Profile(),
                new SonyBravia2013Profile(),
                new SonyBravia2014Profile(),
                new SonyBlurayPlayer2013(),
                new SonyBlurayPlayer2014(),
                new SonyBlurayPlayer2015(),
                new SonyBlurayPlayer2016(),
                new SonyBlurayPlayerProfile(),
                new PanasonicVieraProfile(),
                new WdtvLiveProfile(),
                new DenonAvrProfile(),
                new LinksysDMA2100Profile(),
                new LgTvProfile(),
                new Foobar2000Profile(),
                new SharpSmartTvProfile(),
                new MediaMonkeyProfile(),
                // new Windows81Profile(),
                // new WindowsMediaCenterProfile(),
                // new WindowsPhoneProfile(),
                new DirectTvProfile(),
                new DishHopperJoeyProfile(),
                new DefaultProfile(),
                new PopcornHourProfile(),
                new MarantzProfile()
            };

            foreach (var item in list)
            {
                var path = Path.Combine(_appPaths.ProgramDataPath, _fileSystem.GetValidFilename(item.Name) + ".xml");

                _xmlSerializer.SerializeToFile(item, path);
            }
        }

        public void Dispose()
        {
        }
    }*/
}<|MERGE_RESOLUTION|>--- conflicted
+++ resolved
@@ -140,17 +140,6 @@
 
         private bool IsMatch(DeviceIdentification deviceInfo, DeviceIdentification profileInfo)
         {
-<<<<<<< HEAD
-=======
-            if (!string.IsNullOrEmpty(profileInfo.DeviceDescription))
-            {
-                if (deviceInfo.DeviceDescription == null || !IsRegexOrSubstringMatch(deviceInfo.DeviceDescription, profileInfo.DeviceDescription))
-                {
-                    return false;
-                }
-            }
-
->>>>>>> bf2dc0cf
             if (!string.IsNullOrEmpty(profileInfo.FriendlyName))
             {
                 if (deviceInfo.FriendlyName == null || !IsRegexOrSubstringMatch(deviceInfo.FriendlyName, profileInfo.FriendlyName))
