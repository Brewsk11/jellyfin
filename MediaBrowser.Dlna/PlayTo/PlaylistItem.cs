--- conflicted
+++ resolved
@@ -33,11 +33,6 @@
 
         public int? SubtitleStreamIndex { get; set; }
 
-<<<<<<< HEAD
-        public string DeviceProfileName { get; set; }
-
-=======
->>>>>>> 5e5b1f18
         public int? MaxAudioChannels { get; set; }
 
         public int? AudioBitrate { get; set; }
@@ -51,11 +46,8 @@
 
         public int? MaxFramerate { get; set; }
 
-<<<<<<< HEAD
-=======
         public string DeviceProfileId { get; set; }
 
->>>>>>> 5e5b1f18
         public PlaylistItem()
         {
             TranscodingSettings = new List<TranscodingSetting>();
