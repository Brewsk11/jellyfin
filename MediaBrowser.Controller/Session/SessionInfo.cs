--- conflicted
+++ resolved
@@ -136,25 +136,6 @@
         [JsonIgnore]
         public ISessionController[] SessionControllers { get; set; }
 
-<<<<<<< HEAD
-=======
-        /// <summary>
-        /// Gets or sets the supported commands.
-        /// </summary>
-        /// <value>The supported commands.</value>
-        public string[] SupportedCommands
-        {
-            get
-            {
-                if (Capabilities == null)
-                {
-                    return new string[] { };
-                }
-                return Capabilities.SupportedCommands;
-            }
-        }
-
->>>>>>> 62e25166
         public TranscodingInfo TranscodingInfo { get; set; }
 
         /// <summary>
