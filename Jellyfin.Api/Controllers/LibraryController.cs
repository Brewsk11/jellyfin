using System;
using System.Collections.Generic;
using System.Diagnostics.CodeAnalysis;
using System.Globalization;
using System.IO;
using System.Linq;
using System.Net;
using System.Text.RegularExpressions;
using System.Threading;
using System.Threading.Tasks;
using Jellyfin.Api.Constants;
using Jellyfin.Api.Extensions;
using Jellyfin.Api.Helpers;
using Jellyfin.Api.Models.LibraryDtos;
using Jellyfin.Data.Entities;
using MediaBrowser.Common.Progress;
using MediaBrowser.Controller.Configuration;
using MediaBrowser.Controller.Dto;
using MediaBrowser.Controller.Entities;
using MediaBrowser.Controller.Entities.Audio;
using MediaBrowser.Controller.Entities.Movies;
using MediaBrowser.Controller.Library;
using MediaBrowser.Controller.LiveTv;
using MediaBrowser.Controller.Net;
using MediaBrowser.Controller.Providers;
using MediaBrowser.Model.Activity;
using MediaBrowser.Model.Configuration;
using MediaBrowser.Model.Dto;
using MediaBrowser.Model.Entities;
using MediaBrowser.Model.Globalization;
using MediaBrowser.Model.Net;
using MediaBrowser.Model.Querying;
using Microsoft.AspNetCore.Authorization;
using Microsoft.AspNetCore.Http;
using Microsoft.AspNetCore.Mvc;
using Microsoft.AspNetCore.Mvc.ModelBinding;
using Microsoft.Extensions.Logging;
using Book = MediaBrowser.Controller.Entities.Book;
using Movie = Jellyfin.Data.Entities.Movie;
using MusicAlbum = Jellyfin.Data.Entities.MusicAlbum;

namespace Jellyfin.Api.Controllers
{
    /// <summary>
    /// Library Controller.
    /// </summary>
    public class LibraryController : BaseJellyfinApiController
    {
        private readonly IProviderManager _providerManager;
        private readonly ILibraryManager _libraryManager;
        private readonly IUserManager _userManager;
        private readonly IDtoService _dtoService;
        private readonly IAuthorizationContext _authContext;
        private readonly IActivityManager _activityManager;
        private readonly ILocalizationManager _localization;
        private readonly ILibraryMonitor _libraryMonitor;
        private readonly ILogger<LibraryController> _logger;
        private readonly IServerConfigurationManager _serverConfigurationManager;

        /// <summary>
        /// Initializes a new instance of the <see cref="LibraryController"/> class.
        /// </summary>
        /// <param name="providerManager">Instance of the <see cref="IProviderManager"/> interface.</param>
        /// <param name="libraryManager">Instance of the <see cref="ILibraryManager"/> interface.</param>
        /// <param name="userManager">Instance of the <see cref="IUserManager"/> interface.</param>
        /// <param name="dtoService">Instance of the <see cref="IDtoService"/> interface.</param>
        /// <param name="authContext">Instance of the <see cref="IAuthorizationContext"/> interface.</param>
        /// <param name="activityManager">Instance of the <see cref="IActivityManager"/> interface.</param>
        /// <param name="localization">Instance of the <see cref="ILocalizationManager"/> interface.</param>
        /// <param name="libraryMonitor">Instance of the <see cref="ILibraryMonitor"/> interface.</param>
        /// <param name="logger">Instance of the <see cref="ILogger{LibraryController}"/> interface.</param>
        /// <param name="serverConfigurationManager">Instance of the <see cref="IServerConfigurationManager"/> interface.</param>
        public LibraryController(
            IProviderManager providerManager,
            ILibraryManager libraryManager,
            IUserManager userManager,
            IDtoService dtoService,
            IAuthorizationContext authContext,
            IActivityManager activityManager,
            ILocalizationManager localization,
            ILibraryMonitor libraryMonitor,
            ILogger<LibraryController> logger,
            IServerConfigurationManager serverConfigurationManager)
        {
            _providerManager = providerManager;
            _libraryManager = libraryManager;
            _userManager = userManager;
            _dtoService = dtoService;
            _authContext = authContext;
            _activityManager = activityManager;
            _localization = localization;
            _libraryMonitor = libraryMonitor;
            _logger = logger;
            _serverConfigurationManager = serverConfigurationManager;
        }

        /// <summary>
        /// Get the original file of an item.
        /// </summary>
        /// <param name="itemId">The item id.</param>
        /// <response code="200">File stream returned.</response>
        /// <response code="404">Item not found.</response>
        /// <returns>A <see cref="FileStreamResult"/> with the original file.</returns>
        [HttpGet("/Items/{itemId}/File")]
        [Authorize(Policy = Policies.DefaultAuthorization)]
        [ProducesResponseType(StatusCodes.Status200OK)]
        [ProducesResponseType(StatusCodes.Status404NotFound)]
        public ActionResult GetFile([FromRoute] Guid itemId)
        {
            var item = _libraryManager.GetItemById(itemId);
            if (item == null)
            {
                return NotFound();
            }

            using var fileStream = new FileStream(item.Path, FileMode.Open, FileAccess.Read);
            return File(fileStream, MimeTypes.GetMimeType(item.Path));
        }

        /// <summary>
        /// Gets critic review for an item.
        /// </summary>
        /// <response code="200">Critic reviews returned.</response>
        /// <returns>The list of critic reviews.</returns>
        [HttpGet("/Items/{itemId}/CriticReviews")]
        [Authorize(Policy = Policies.DefaultAuthorization)]
        [Obsolete("This endpoint is obsolete.")]
        [ProducesResponseType(StatusCodes.Status200OK)]
        public ActionResult<QueryResult<BaseItemDto>> GetCriticReviews()
        {
            return new QueryResult<BaseItemDto>();
        }

        /// <summary>
        /// Get theme songs for an item.
        /// </summary>
        /// <param name="itemId">The item id.</param>
        /// <param name="userId">Optional. Filter by user id, and attach user data.</param>
        /// <param name="inheritFromParent">Optional. Determines whether or not parent items should be searched for theme media.</param>
        /// <response code="200">Theme songs returned.</response>
        /// <response code="404">Item not found.</response>
        /// <returns>The item theme songs.</returns>
        [HttpGet("/Items/{itemId}/ThemeSongs")]
        [Authorize(Policy = Policies.DefaultAuthorization)]
        [ProducesResponseType(StatusCodes.Status200OK)]
        [ProducesResponseType(StatusCodes.Status404NotFound)]
        public ActionResult<ThemeMediaResult> GetThemeSongs(
            [FromRoute] Guid itemId,
            [FromQuery] Guid userId,
            [FromQuery] bool inheritFromParent)
        {
            var user = !userId.Equals(Guid.Empty)
                ? _userManager.GetUserById(userId)
                : null;

            var item = itemId.Equals(Guid.Empty)
                ? (!userId.Equals(Guid.Empty)
                    ? _libraryManager.GetUserRootFolder()
                    : _libraryManager.RootFolder)
                : _libraryManager.GetItemById(itemId);

            if (item == null)
            {
                return NotFound("Item not found.");
            }

            IEnumerable<BaseItem> themeItems;

            while (true)
            {
                themeItems = item.GetThemeSongs();

                if (themeItems.Any() || !inheritFromParent)
                {
                    break;
                }

                var parent = item.GetParent();
                if (parent == null)
                {
                    break;
                }

                item = parent;
            }

            var dtoOptions = new DtoOptions().AddClientFields(Request);
            var items = themeItems
                .Select(i => _dtoService.GetBaseItemDto(i, dtoOptions, user, item))
                .ToArray();

            return new ThemeMediaResult
            {
                Items = items,
                TotalRecordCount = items.Length,
                OwnerId = item.Id
            };
        }

        /// <summary>
        /// Get theme videos for an item.
        /// </summary>
        /// <param name="itemId">The item id.</param>
        /// <param name="userId">Optional. Filter by user id, and attach user data.</param>
        /// <param name="inheritFromParent">Optional. Determines whether or not parent items should be searched for theme media.</param>
        /// <response code="200">Theme videos returned.</response>
        /// <response code="404">Item not found.</response>
        /// <returns>The item theme videos.</returns>
        [HttpGet("/Items/{itemId}/ThemeVideos")]
        [Authorize(Policy = Policies.DefaultAuthorization)]
        [ProducesResponseType(StatusCodes.Status200OK)]
        [ProducesResponseType(StatusCodes.Status404NotFound)]
        public ActionResult<ThemeMediaResult> GetThemeVideos(
            [FromRoute] Guid itemId,
            [FromQuery] Guid userId,
            [FromQuery] bool inheritFromParent)
        {
            var user = !userId.Equals(Guid.Empty)
                ? _userManager.GetUserById(userId)
                : null;

            var item = itemId.Equals(Guid.Empty)
                ? (!userId.Equals(Guid.Empty)
                    ? _libraryManager.GetUserRootFolder()
                    : _libraryManager.RootFolder)
                : _libraryManager.GetItemById(itemId);

            if (item == null)
            {
                return NotFound("Item not found.");
            }

            IEnumerable<BaseItem> themeItems;

            while (true)
            {
                themeItems = item.GetThemeVideos();

                if (themeItems.Any() || !inheritFromParent)
                {
                    break;
                }

                var parent = item.GetParent();
                if (parent == null)
                {
                    break;
                }

                item = parent;
            }

            var dtoOptions = new DtoOptions().AddClientFields(Request);
            var items = themeItems
                .Select(i => _dtoService.GetBaseItemDto(i, dtoOptions, user, item))
                .ToArray();

            return new ThemeMediaResult
            {
                Items = items,
                TotalRecordCount = items.Length,
                OwnerId = item.Id
            };
        }

        /// <summary>
        /// Get theme songs and videos for an item.
        /// </summary>
        /// <param name="itemId">The item id.</param>
        /// <param name="userId">Optional. Filter by user id, and attach user data.</param>
        /// <param name="inheritFromParent">Optional. Determines whether or not parent items should be searched for theme media.</param>
        /// <response code="200">Theme songs and videos returned.</response>
        /// <response code="404">Item not found.</response>
        /// <returns>The item theme videos.</returns>
        [HttpGet("/Items/{itemId}/ThemeMedia")]
<<<<<<< HEAD
=======
        [Authorize(Policy = Policies.DefaultAuthorization)]
>>>>>>> 3b99e691
        [ProducesResponseType(StatusCodes.Status200OK)]
        public ActionResult<AllThemeMediaResult> GetThemeMedia(
            [FromRoute] Guid itemId,
            [FromQuery] Guid userId,
            [FromQuery] bool inheritFromParent)
        {
            var themeSongs = GetThemeSongs(
                itemId,
                userId,
                inheritFromParent);

            var themeVideos = GetThemeVideos(
                itemId,
                userId,
                inheritFromParent);

            return new AllThemeMediaResult
            {
                ThemeSongsResult = themeSongs?.Value,
                ThemeVideosResult = themeVideos?.Value,
                SoundtrackSongsResult = new ThemeMediaResult()
            };
        }

        /// <summary>
        /// Starts a library scan.
        /// </summary>
        /// <response code="204">Library scan started.</response>
        /// <returns>A <see cref="NoContentResult"/>.</returns>
        [HttpGet("/Library/Refresh")]
        [Authorize(Policy = Policies.RequiresElevation)]
        [ProducesResponseType(StatusCodes.Status204NoContent)]
        public async Task<ActionResult> RefreshLibrary()
        {
            try
            {
                await _libraryManager.ValidateMediaLibrary(new SimpleProgress<double>(), CancellationToken.None).ConfigureAwait(false);
            }
            catch (Exception ex)
            {
                 _logger.LogError(ex, "Error refreshing library");
            }

            return NoContent();
        }

        /// <summary>
        /// Deletes an item from the library and filesystem.
        /// </summary>
        /// <param name="itemId">The item id.</param>
        /// <response code="204">Item deleted.</response>
        /// <response code="401">Unauthorized access.</response>
        /// <returns>A <see cref="NoContentResult"/>.</returns>
        [HttpDelete("/Items/{itemId}")]
        [Authorize(Policy = Policies.DefaultAuthorization)]
        [ProducesResponseType(StatusCodes.Status204NoContent)]
        [ProducesResponseType(StatusCodes.Status401Unauthorized)]
        public ActionResult DeleteItem(Guid itemId)
        {
            var item = _libraryManager.GetItemById(itemId);
            var auth = _authContext.GetAuthorizationInfo(Request);
            var user = auth.User;

            if (!item.CanDelete(user))
            {
                return Unauthorized("Unauthorized access");
            }

            _libraryManager.DeleteItem(
                item,
                new DeleteOptions { DeleteFileLocation = true },
                true);

            return NoContent();
        }

        /// <summary>
        /// Deletes items from the library and filesystem.
        /// </summary>
        /// <param name="ids">The item ids.</param>
        /// <response code="204">Items deleted.</response>
        /// <response code="401">Unauthorized access.</response>
        /// <returns>A <see cref="NoContentResult"/>.</returns>
        [HttpDelete("/Items")]
        [Authorize(Policy = Policies.DefaultAuthorization)]
        [ProducesResponseType(StatusCodes.Status204NoContent)]
        [ProducesResponseType(StatusCodes.Status401Unauthorized)]
        public ActionResult DeleteItems([FromQuery] string ids)
        {
            var itemIds = string.IsNullOrWhiteSpace(ids)
                ? Array.Empty<string>()
                : RequestHelpers.Split(ids, ',', true);

            foreach (var i in itemIds)
            {
                var item = _libraryManager.GetItemById(i);
                var auth = _authContext.GetAuthorizationInfo(Request);
                var user = auth.User;

                if (!item.CanDelete(user))
                {
                    if (ids.Length > 1)
                    {
                        return Unauthorized("Unauthorized access");
                    }

                    continue;
                }

                _libraryManager.DeleteItem(
                    item,
                    new DeleteOptions { DeleteFileLocation = true },
                    true);
            }

            return NoContent();
        }

        /// <summary>
        /// Get item counts.
        /// </summary>
        /// <param name="userId">Optional. Get counts from a specific user's library.</param>
        /// <param name="isFavorite">Optional. Get counts of favorite items.</param>
        /// <response code="200">Item counts returned.</response>
        /// <returns>Item counts.</returns>
        [HttpGet("/Items/Counts")]
        [Authorize(Policy = Policies.DefaultAuthorization)]
        [ProducesResponseType(StatusCodes.Status200OK)]
        public ActionResult<ItemCounts> GetItemCounts(
            [FromQuery] Guid userId,
            [FromQuery] bool? isFavorite)
        {
            var user = userId.Equals(Guid.Empty)
                ? null
                : _userManager.GetUserById(userId);

            var counts = new ItemCounts
            {
                AlbumCount = GetCount(typeof(MusicAlbum), user, isFavorite),
                EpisodeCount = GetCount(typeof(Episode), user, isFavorite),
                MovieCount = GetCount(typeof(Movie), user, isFavorite),
                SeriesCount = GetCount(typeof(Series), user, isFavorite),
                SongCount = GetCount(typeof(Audio), user, isFavorite),
                MusicVideoCount = GetCount(typeof(MusicVideo), user, isFavorite),
                BoxSetCount = GetCount(typeof(BoxSet), user, isFavorite),
                BookCount = GetCount(typeof(Book), user, isFavorite)
            };

            return counts;
        }

        /// <summary>
        /// Gets all parents of an item.
        /// </summary>
        /// <param name="itemId">The item id.</param>
        /// <param name="userId">Optional. Filter by user id, and attach user data.</param>
        /// <response code="200">Item parents returned.</response>
        /// <response code="404">Item not found.</response>
        /// <returns>Item parents.</returns>
        [HttpGet("/Items/{itemId}/Ancestors")]
        [Authorize(Policy = Policies.DefaultAuthorization)]
        [ProducesResponseType(StatusCodes.Status200OK)]
        [ProducesResponseType(StatusCodes.Status404NotFound)]
        public ActionResult<IEnumerable<BaseItemDto>> GetAncestors([FromRoute] Guid itemId, [FromQuery] Guid userId)
        {
            var item = _libraryManager.GetItemById(itemId);

            if (item == null)
            {
                return NotFound("Item not found");
            }

            var baseItemDtos = new List<BaseItemDto>();

            var user = !userId.Equals(Guid.Empty)
                ? _userManager.GetUserById(userId)
                : null;

            var dtoOptions = new DtoOptions().AddClientFields(Request);
            BaseItem parent = item.GetParent();

            while (parent != null)
            {
                if (user != null)
                {
                    parent = TranslateParentItem(parent, user);
                }

                baseItemDtos.Add(_dtoService.GetBaseItemDto(parent, dtoOptions, user));

                parent = parent.GetParent();
            }

            return baseItemDtos;
        }

        /// <summary>
        /// Gets a list of physical paths from virtual folders.
        /// </summary>
        /// <response code="200">Physical paths returned.</response>
        /// <returns>List of physical paths.</returns>
        [HttpGet("/Library/PhysicalPaths")]
        [Authorize(Policy = Policies.RequiresElevation)]
        [ProducesResponseType(StatusCodes.Status200OK)]
        public ActionResult<IEnumerable<string>> GetPhysicalPaths()
        {
            return Ok(_libraryManager.RootFolder.Children
                .SelectMany(c => c.PhysicalLocations));
        }

        /// <summary>
        /// Gets all user media folders.
        /// </summary>
        /// <param name="isHidden">Optional. Filter by folders that are marked hidden, or not.</param>
        /// <response code="200">Media folders returned.</response>
        /// <returns>List of user media folders.</returns>
        [HttpGet("/Library/MediaFolders")]
        [Authorize(Policy = Policies.DefaultAuthorization)]
        [ProducesResponseType(StatusCodes.Status200OK)]
        public ActionResult<QueryResult<BaseItemDto>> GetMediaFolders([FromQuery] bool? isHidden)
        {
            var items = _libraryManager.GetUserRootFolder().Children.Concat(_libraryManager.RootFolder.VirtualChildren).OrderBy(i => i.SortName).ToList();

            if (isHidden.HasValue)
            {
                var val = isHidden.Value;

                items = items.Where(i => i.IsHidden == val).ToList();
            }

            var dtoOptions = new DtoOptions().AddClientFields(Request);
            var result = new QueryResult<BaseItemDto>
            {
                TotalRecordCount = items.Count,
                Items = items.Select(i => _dtoService.GetBaseItemDto(i, dtoOptions)).ToArray()
            };

            return result;
        }

        /// <summary>
        /// Reports that new episodes of a series have been added by an external source.
        /// </summary>
        /// <param name="tvdbId">The tvdbId.</param>
        /// <response code="204">Report success.</response>
        /// <returns>A <see cref="NoContentResult"/>.</returns>
        [HttpPost("/Library/Series/Added")]
        [HttpPost("/Library/Series/Updated")]
        [Authorize(Policy = Policies.DefaultAuthorization)]
        [ProducesResponseType(StatusCodes.Status204NoContent)]
        public ActionResult PostUpdatedSeries([FromQuery] string tvdbId)
        {
            var series = _libraryManager.GetItemList(new InternalItemsQuery
            {
                IncludeItemTypes = new[] { nameof(Series) },
                DtoOptions = new DtoOptions(false)
                {
                    EnableImages = false
                }
            }).Where(i => string.Equals(tvdbId, i.GetProviderId(MediaBrowser.Model.Entities.MetadataProvider.Tvdb), StringComparison.OrdinalIgnoreCase)).ToArray();

            foreach (var item in series)
            {
                _libraryMonitor.ReportFileSystemChanged(item.Path);
            }

            return NoContent();
        }

        /// <summary>
        /// Reports that new movies have been added by an external source.
        /// </summary>
        /// <param name="tmdbId">The tmdbId.</param>
        /// <param name="imdbId">The imdbId.</param>
        /// <response code="204">Report success.</response>
        /// <returns>A <see cref="NoContentResult"/>.</returns>
        [HttpPost("/Library/Movies/Added")]
        [HttpPost("/Library/Movies/Updated")]
        [Authorize(Policy = Policies.DefaultAuthorization)]
        [ProducesResponseType(StatusCodes.Status204NoContent)]
        public ActionResult PostUpdatedMovies([FromRoute] string tmdbId, [FromRoute] string imdbId)
        {
            var movies = _libraryManager.GetItemList(new InternalItemsQuery
            {
                IncludeItemTypes = new[] { nameof(Movie) },
                DtoOptions = new DtoOptions(false)
                {
                    EnableImages = false
                }
            });

            if (!string.IsNullOrWhiteSpace(imdbId))
            {
                movies = movies.Where(i => string.Equals(imdbId, i.GetProviderId(MediaBrowser.Model.Entities.MetadataProvider.Imdb), StringComparison.OrdinalIgnoreCase)).ToList();
            }
            else if (!string.IsNullOrWhiteSpace(tmdbId))
            {
                movies = movies.Where(i => string.Equals(tmdbId, i.GetProviderId(MediaBrowser.Model.Entities.MetadataProvider.Tmdb), StringComparison.OrdinalIgnoreCase)).ToList();
            }
            else
            {
                movies = new List<BaseItem>();
            }

            foreach (var item in movies)
            {
                _libraryMonitor.ReportFileSystemChanged(item.Path);
            }

            return NoContent();
        }

        /// <summary>
        /// Reports that new movies have been added by an external source.
        /// </summary>
        /// <param name="updates">A list of updated media paths.</param>
        /// <response code="204">Report success.</response>
        /// <returns>A <see cref="NoContentResult"/>.</returns>
        [HttpPost("/Library/Media/Updated")]
        [Authorize(Policy = Policies.DefaultAuthorization)]
        [ProducesResponseType(StatusCodes.Status204NoContent)]
        public ActionResult PostUpdatedMedia([FromBody, BindRequired] MediaUpdateInfoDto[] updates)
        {
            foreach (var item in updates)
            {
                _libraryMonitor.ReportFileSystemChanged(item.Path);
            }

            return NoContent();
        }

        /// <summary>
        /// Downloads item media.
        /// </summary>
        /// <param name="itemId">The item id.</param>
        /// <response code="200">Media downloaded.</response>
        /// <response code="404">Item not found.</response>
        /// <returns>A <see cref="FileResult"/> containing the media stream.</returns>
        /// <exception cref="ArgumentException">User can't download or item can't be downloaded.</exception>
        [HttpGet("/Items/{itemId}/Download")]
        [Authorize(Policy = Policies.Download)]
        [ProducesResponseType(StatusCodes.Status200OK)]
        [ProducesResponseType(StatusCodes.Status404NotFound)]
        public ActionResult GetDownload([FromRoute] Guid itemId)
        {
            var item = _libraryManager.GetItemById(itemId);
            if (item == null)
            {
                return NotFound();
            }

            var auth = _authContext.GetAuthorizationInfo(Request);

            var user = auth.User;

            if (user != null)
            {
                if (!item.CanDownload(user))
                {
                    throw new ArgumentException("Item does not support downloading");
                }
            }
            else
            {
                if (!item.CanDownload())
                {
                    throw new ArgumentException("Item does not support downloading");
                }
            }

            if (user != null)
            {
                LogDownload(item, user, auth);
            }

            var path = item.Path;

            // Quotes are valid in linux. They'll possibly cause issues here
            var filename = (Path.GetFileName(path) ?? string.Empty).Replace("\"", string.Empty, StringComparison.Ordinal);
            if (!string.IsNullOrWhiteSpace(filename))
            {
                // Kestrel doesn't support non-ASCII characters in headers
                if (Regex.IsMatch(filename, @"[^\p{IsBasicLatin}]"))
                {
                    // Manually encoding non-ASCII characters, following https://tools.ietf.org/html/rfc5987#section-3.2.2
                    filename = WebUtility.UrlEncode(filename);
                }
            }

            // TODO determine non-ASCII validity.
            using var fileStream = new FileStream(path, FileMode.Open, FileAccess.Read);
            return File(fileStream, MimeTypes.GetMimeType(path), filename);
        }

        /// <summary>
        /// Gets similar items.
        /// </summary>
        /// <param name="itemId">The item id.</param>
        /// <param name="excludeArtistIds">Exclude artist ids.</param>
        /// <param name="userId">Optional. Filter by user id, and attach user data.</param>
        /// <param name="limit">Optional. The maximum number of records to return.</param>
        /// <param name="fields">Optional. Specify additional fields of information to return in the output. This allows multiple, comma delimited. Options: Budget, Chapters, DateCreated, Genres, HomePageUrl, IndexOptions, MediaStreams, Overview, ParentId, Path, People, ProviderIds, PrimaryImageAspectRatio, Revenue, SortName, Studios, Taglines, TrailerUrls.</param>
        /// <response code="200">Similar items returned.</response>
        /// <returns>A <see cref="QueryResult{BaseItemDto}"/> containing the similar items.</returns>
        [HttpGet("/Artists/{itemId}/Similar")]
        [HttpGet("/Items/{itemId}/Similar")]
        [HttpGet("/Albums/{itemId}/Similar")]
        [HttpGet("/Shows/{itemId}/Similar")]
        [HttpGet("/Movies/{itemId}/Similar")]
        [HttpGet("/Trailers/{itemId}/Similar")]
        [ProducesResponseType(StatusCodes.Status200OK)]
        public ActionResult<QueryResult<BaseItemDto>> GetSimilarItems(
            [FromRoute] Guid itemId,
            [FromQuery] string excludeArtistIds,
            [FromQuery] Guid userId,
            [FromQuery] int? limit,
            [FromQuery] string fields)
        {
            var item = itemId.Equals(Guid.Empty)
                ? (!userId.Equals(Guid.Empty)
                    ? _libraryManager.GetUserRootFolder()
                    : _libraryManager.RootFolder)
                : _libraryManager.GetItemById(itemId);

            var program = item as IHasProgramAttributes;
            var isMovie = item is MediaBrowser.Controller.Entities.Movies.Movie || (program != null && program.IsMovie) || item is Trailer;
            if (program != null && program.IsSeries)
            {
                return GetSimilarItemsResult(
                    item,
                    excludeArtistIds,
                    userId,
                    limit,
                    fields,
                    new[] { nameof(Series) },
                    false);
            }

            if (item is MediaBrowser.Controller.Entities.TV.Episode || (item is IItemByName && !(item is MusicArtist)))
            {
                return new QueryResult<BaseItemDto>();
            }

            return GetSimilarItemsResult(
                item,
                excludeArtistIds,
                userId,
                limit,
                fields,
                new[] { item.GetType().Name },
                isMovie);
        }

        /// <summary>
        /// Gets the library options info.
        /// </summary>
        /// <param name="libraryContentType">Library content type.</param>
        /// <param name="isNewLibrary">Whether this is a new library.</param>
        /// <response code="200">Library options info returned.</response>
        /// <returns>Library options info.</returns>
        [HttpGet("/Libraries/AvailableOptions")]
        [Authorize(Policy = Policies.FirstTimeSetupOrElevated)]
        [ProducesResponseType(StatusCodes.Status200OK)]
        public ActionResult<LibraryOptionsResultDto> GetLibraryOptionsInfo([FromQuery] string libraryContentType, [FromQuery] bool isNewLibrary)
        {
            var result = new LibraryOptionsResultDto();

            var types = GetRepresentativeItemTypes(libraryContentType);
            var typesList = types.ToList();

            var plugins = _providerManager.GetAllMetadataPlugins()
                .Where(i => types.Contains(i.ItemType, StringComparer.OrdinalIgnoreCase))
                .OrderBy(i => typesList.IndexOf(i.ItemType))
                .ToList();

            result.MetadataSavers = plugins
                .SelectMany(i => i.Plugins.Where(p => p.Type == MetadataPluginType.MetadataSaver))
                .Select(i => new LibraryOptionInfoDto
                {
                    Name = i.Name,
                    DefaultEnabled = IsSaverEnabledByDefault(i.Name, types, isNewLibrary)
                })
                .GroupBy(i => i.Name, StringComparer.OrdinalIgnoreCase)
                .Select(x => x.First())
                .ToArray();

            result.MetadataReaders = plugins
                .SelectMany(i => i.Plugins.Where(p => p.Type == MetadataPluginType.LocalMetadataProvider))
                .Select(i => new LibraryOptionInfoDto
                {
                    Name = i.Name,
                    DefaultEnabled = true
                })
                .GroupBy(i => i.Name, StringComparer.OrdinalIgnoreCase)
                .Select(x => x.First())
                .ToArray();

            result.SubtitleFetchers = plugins
                .SelectMany(i => i.Plugins.Where(p => p.Type == MetadataPluginType.SubtitleFetcher))
                .Select(i => new LibraryOptionInfoDto
                {
                    Name = i.Name,
                    DefaultEnabled = true
                })
                .GroupBy(i => i.Name, StringComparer.OrdinalIgnoreCase)
                .Select(x => x.First())
                .ToArray();

            var typeOptions = new List<LibraryTypeOptionsDto>();

            foreach (var type in types)
            {
                TypeOptions.DefaultImageOptions.TryGetValue(type, out var defaultImageOptions);

                typeOptions.Add(new LibraryTypeOptionsDto
                {
                    Type = type,

                    MetadataFetchers = plugins
                    .Where(i => string.Equals(i.ItemType, type, StringComparison.OrdinalIgnoreCase))
                    .SelectMany(i => i.Plugins.Where(p => p.Type == MetadataPluginType.MetadataFetcher))
                    .Select(i => new LibraryOptionInfoDto
                    {
                        Name = i.Name,
                        DefaultEnabled = IsMetadataFetcherEnabledByDefault(i.Name, type, isNewLibrary)
                    })
                    .GroupBy(i => i.Name, StringComparer.OrdinalIgnoreCase)
                    .Select(x => x.First())
                    .ToArray(),

                    ImageFetchers = plugins
                    .Where(i => string.Equals(i.ItemType, type, StringComparison.OrdinalIgnoreCase))
                    .SelectMany(i => i.Plugins.Where(p => p.Type == MetadataPluginType.ImageFetcher))
                    .Select(i => new LibraryOptionInfoDto
                    {
                        Name = i.Name,
                        DefaultEnabled = IsImageFetcherEnabledByDefault(i.Name, type, isNewLibrary)
                    })
                    .GroupBy(i => i.Name, StringComparer.OrdinalIgnoreCase)
                    .Select(x => x.First())
                    .ToArray(),

                    SupportedImageTypes = plugins
                    .Where(i => string.Equals(i.ItemType, type, StringComparison.OrdinalIgnoreCase))
                    .SelectMany(i => i.SupportedImageTypes ?? Array.Empty<ImageType>())
                    .Distinct()
                    .ToArray(),

                    DefaultImageOptions = defaultImageOptions ?? Array.Empty<ImageOption>()
                });
            }

            result.TypeOptions = typeOptions.ToArray();

            return result;
        }

        private int GetCount(Type type, User? user, bool? isFavorite)
        {
            var query = new InternalItemsQuery(user)
            {
                IncludeItemTypes = new[] { type.Name },
                Limit = 0,
                Recursive = true,
                IsVirtualItem = false,
                IsFavorite = isFavorite,
                DtoOptions = new DtoOptions(false)
                {
                    EnableImages = false
                }
            };

            return _libraryManager.GetItemsResult(query).TotalRecordCount;
        }

        private BaseItem TranslateParentItem(BaseItem item, User user)
        {
            return item.GetParent() is AggregateFolder
                ? _libraryManager.GetUserRootFolder().GetChildren(user, true)
                    .FirstOrDefault(i => i.PhysicalLocations.Contains(item.Path))
                : item;
        }

        private void LogDownload(BaseItem item, User user, AuthorizationInfo auth)
        {
            try
            {
                _activityManager.Create(new ActivityLog(
                    string.Format(CultureInfo.InvariantCulture, _localization.GetLocalizedString("UserDownloadingItemWithValues"), user.Username, item.Name),
                    "UserDownloadingContent",
                    auth.UserId)
                {
                    ShortOverview = string.Format(CultureInfo.InvariantCulture, _localization.GetLocalizedString("AppDeviceValues"), auth.Client, auth.Device),
                });
            }
            catch
            {
                // Logged at lower levels
            }
        }

        private QueryResult<BaseItemDto> GetSimilarItemsResult(
            BaseItem item,
            string excludeArtistIds,
            Guid userId,
            int? limit,
            string fields,
            string[] includeItemTypes,
            bool isMovie)
        {
            var user = !userId.Equals(Guid.Empty) ? _userManager.GetUserById(userId) : null;
            var dtoOptions = new DtoOptions()
                .AddItemFields(fields)
                .AddClientFields(Request);

            var query = new InternalItemsQuery(user)
            {
                Limit = limit,
                IncludeItemTypes = includeItemTypes,
                IsMovie = isMovie,
                SimilarTo = item,
                DtoOptions = dtoOptions,
                EnableTotalRecordCount = !isMovie,
                EnableGroupByMetadataKey = isMovie
            };

            // ExcludeArtistIds
            if (!string.IsNullOrEmpty(excludeArtistIds))
            {
                query.ExcludeArtistIds = RequestHelpers.GetGuids(excludeArtistIds);
            }

            List<BaseItem> itemsResult;

            if (isMovie)
            {
                var itemTypes = new List<string> { nameof(MediaBrowser.Controller.Entities.Movies.Movie) };
                if (_serverConfigurationManager.Configuration.EnableExternalContentInSuggestions)
                {
                    itemTypes.Add(nameof(Trailer));
                    itemTypes.Add(nameof(LiveTvProgram));
                }

                query.IncludeItemTypes = itemTypes.ToArray();
                itemsResult = _libraryManager.GetArtists(query).Items.Select(i => i.Item1).ToList();
            }
            else if (item is MusicArtist)
            {
                query.IncludeItemTypes = Array.Empty<string>();

                itemsResult = _libraryManager.GetArtists(query).Items.Select(i => i.Item1).ToList();
            }
            else
            {
                itemsResult = _libraryManager.GetItemList(query);
            }

            var returnList = _dtoService.GetBaseItemDtos(itemsResult, dtoOptions, user);

            var result = new QueryResult<BaseItemDto>
            {
                Items = returnList,
                TotalRecordCount = itemsResult.Count
            };

            return result;
        }

        private static string[] GetRepresentativeItemTypes(string contentType)
        {
            return contentType switch
            {
                CollectionType.BoxSets => new[] { "BoxSet" },
                CollectionType.Playlists => new[] { "Playlist" },
                CollectionType.Movies => new[] { "Movie" },
                CollectionType.TvShows => new[] { "Series", "Season", "Episode" },
                CollectionType.Books => new[] { "Book" },
                CollectionType.Music => new[] { "MusicArtist", "MusicAlbum", "Audio", "MusicVideo" },
                CollectionType.HomeVideos => new[] { "Video", "Photo" },
                CollectionType.Photos => new[] { "Video", "Photo" },
                CollectionType.MusicVideos => new[] { "MusicVideo" },
                _ => new[] { "Series", "Season", "Episode", "Movie" }
            };
        }

        private bool IsSaverEnabledByDefault(string name, string[] itemTypes, bool isNewLibrary)
        {
            if (isNewLibrary)
            {
                return false;
            }

            var metadataOptions = _serverConfigurationManager.Configuration.MetadataOptions
                .Where(i => itemTypes.Contains(i.ItemType ?? string.Empty, StringComparer.OrdinalIgnoreCase))
                .ToArray();

            return metadataOptions.Length == 0 || metadataOptions.Any(i => !i.DisabledMetadataSavers.Contains(name, StringComparer.OrdinalIgnoreCase));
        }

        private bool IsMetadataFetcherEnabledByDefault(string name, string type, bool isNewLibrary)
        {
            if (isNewLibrary)
            {
                if (string.Equals(name, "TheMovieDb", StringComparison.OrdinalIgnoreCase))
                {
                    return !(string.Equals(type, "Season", StringComparison.OrdinalIgnoreCase)
                         || string.Equals(type, "Episode", StringComparison.OrdinalIgnoreCase)
                         || string.Equals(type, "MusicVideo", StringComparison.OrdinalIgnoreCase));
                }

                return string.Equals(name, "TheTVDB", StringComparison.OrdinalIgnoreCase)
                   || string.Equals(name, "TheAudioDB", StringComparison.OrdinalIgnoreCase)
                   || string.Equals(name, "MusicBrainz", StringComparison.OrdinalIgnoreCase);
            }

            var metadataOptions = _serverConfigurationManager.Configuration.MetadataOptions
                .Where(i => string.Equals(i.ItemType, type, StringComparison.OrdinalIgnoreCase))
                .ToArray();

            return metadataOptions.Length == 0
               || metadataOptions.Any(i => !i.DisabledMetadataFetchers.Contains(name, StringComparer.OrdinalIgnoreCase));
        }

        private bool IsImageFetcherEnabledByDefault(string name, string type, bool isNewLibrary)
        {
            if (isNewLibrary)
            {
                if (string.Equals(name, "TheMovieDb", StringComparison.OrdinalIgnoreCase))
                {
                    return !string.Equals(type, "Series", StringComparison.OrdinalIgnoreCase)
                           && !string.Equals(type, "Season", StringComparison.OrdinalIgnoreCase)
                           && !string.Equals(type, "Episode", StringComparison.OrdinalIgnoreCase)
                           && !string.Equals(type, "MusicVideo", StringComparison.OrdinalIgnoreCase);
                }

                return string.Equals(name, "TheTVDB", StringComparison.OrdinalIgnoreCase)
                       || string.Equals(name, "Screen Grabber", StringComparison.OrdinalIgnoreCase)
                       || string.Equals(name, "TheAudioDB", StringComparison.OrdinalIgnoreCase)
                       || string.Equals(name, "Image Extractor", StringComparison.OrdinalIgnoreCase);
            }

            var metadataOptions = _serverConfigurationManager.Configuration.MetadataOptions
                .Where(i => string.Equals(i.ItemType, type, StringComparison.OrdinalIgnoreCase))
                .ToArray();

            if (metadataOptions.Length == 0)
            {
                return true;
            }

            return metadataOptions.Any(i => !i.DisabledImageFetchers.Contains(name, StringComparer.OrdinalIgnoreCase));
        }
    }
}<|MERGE_RESOLUTION|>--- conflicted
+++ resolved
@@ -273,10 +273,7 @@
         /// <response code="404">Item not found.</response>
         /// <returns>The item theme videos.</returns>
         [HttpGet("/Items/{itemId}/ThemeMedia")]
-<<<<<<< HEAD
-=======
-        [Authorize(Policy = Policies.DefaultAuthorization)]
->>>>>>> 3b99e691
+        [Authorize(Policy = Policies.DefaultAuthorization)]
         [ProducesResponseType(StatusCodes.Status200OK)]
         public ActionResult<AllThemeMediaResult> GetThemeMedia(
             [FromRoute] Guid itemId,
