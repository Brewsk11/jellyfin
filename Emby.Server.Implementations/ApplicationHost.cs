#pragma warning disable CS1591

using System;
using System.Collections.Concurrent;
using System.Collections.Generic;
using System.Diagnostics;
using System.IO;
using System.Linq;
using System.Net;
using System.Net.Http;
using System.Net.Sockets;
using System.Reflection;
using System.Runtime.InteropServices;
using System.Security.Cryptography.X509Certificates;
using System.Text;
using System.Threading;
using System.Threading.Tasks;
using Emby.Dlna;
using Emby.Dlna.Main;
using Emby.Dlna.Ssdp;
using Emby.Drawing;
using Emby.Notifications;
using Emby.Photos;
using Emby.Server.Implementations.Archiving;
using Emby.Server.Implementations.Channels;
using Emby.Server.Implementations.Collections;
using Emby.Server.Implementations.Configuration;
using Emby.Server.Implementations.Cryptography;
using Emby.Server.Implementations.Data;
using Emby.Server.Implementations.Devices;
using Emby.Server.Implementations.Dto;
using Emby.Server.Implementations.HttpServer.Security;
using Emby.Server.Implementations.IO;
using Emby.Server.Implementations.Library;
using Emby.Server.Implementations.LiveTv;
using Emby.Server.Implementations.Localization;
using Emby.Server.Implementations.Net;
using Emby.Server.Implementations.Playlists;
using Emby.Server.Implementations.Plugins;
using Emby.Server.Implementations.QuickConnect;
using Emby.Server.Implementations.ScheduledTasks;
using Emby.Server.Implementations.Security;
using Emby.Server.Implementations.Serialization;
using Emby.Server.Implementations.Session;
using Emby.Server.Implementations.SyncPlay;
using Emby.Server.Implementations.TV;
using Emby.Server.Implementations.Updates;
using Jellyfin.Api.Helpers;
using MediaBrowser.Common;
using MediaBrowser.Common.Configuration;
using MediaBrowser.Common.Events;
using MediaBrowser.Common.Json;
using MediaBrowser.Common.Net;
using MediaBrowser.Common.Plugins;
using MediaBrowser.Common.Updates;
using MediaBrowser.Controller;
using MediaBrowser.Controller.Channels;
using MediaBrowser.Controller.Chapters;
using MediaBrowser.Controller.Collections;
using MediaBrowser.Controller.Configuration;
using MediaBrowser.Controller.Devices;
using MediaBrowser.Controller.Dlna;
using MediaBrowser.Controller.Drawing;
using MediaBrowser.Controller.Dto;
using MediaBrowser.Controller.Entities;
using MediaBrowser.Controller.Library;
using MediaBrowser.Controller.LiveTv;
using MediaBrowser.Controller.MediaEncoding;
using MediaBrowser.Controller.Net;
using MediaBrowser.Controller.Notifications;
using MediaBrowser.Controller.Persistence;
using MediaBrowser.Controller.Playlists;
using MediaBrowser.Controller.Plugins;
using MediaBrowser.Controller.Providers;
using MediaBrowser.Controller.QuickConnect;
using MediaBrowser.Controller.Resolvers;
using MediaBrowser.Controller.Security;
using MediaBrowser.Controller.Session;
using MediaBrowser.Controller.Sorting;
using MediaBrowser.Controller.Subtitles;
using MediaBrowser.Controller.SyncPlay;
using MediaBrowser.Controller.TV;
using MediaBrowser.LocalMetadata.Savers;
using MediaBrowser.MediaEncoding.BdInfo;
using MediaBrowser.Model.Configuration;
using MediaBrowser.Model.Cryptography;
using MediaBrowser.Model.Dlna;
using MediaBrowser.Model.Globalization;
using MediaBrowser.Model.IO;
using MediaBrowser.Model.MediaInfo;
using MediaBrowser.Model.Net;
using MediaBrowser.Model.Serialization;
using MediaBrowser.Model.System;
using MediaBrowser.Model.Tasks;
using MediaBrowser.Providers.Chapters;
using MediaBrowser.Providers.Manager;
using MediaBrowser.Providers.Plugins.TheTvdb;
using MediaBrowser.Providers.Plugins.Tmdb;
using MediaBrowser.Providers.Subtitles;
using MediaBrowser.XbmcMetadata.Providers;
using Microsoft.AspNetCore.Mvc;
using Microsoft.Extensions.DependencyInjection;
using Microsoft.Extensions.Logging;
using Prometheus.DotNetRuntime;
using OperatingSystem = MediaBrowser.Common.System.OperatingSystem;
using WebSocketManager = Emby.Server.Implementations.HttpServer.WebSocketManager;

namespace Emby.Server.Implementations
{
    /// <summary>
    /// Class CompositionRoot.
    /// </summary>
    public abstract class ApplicationHost : IServerApplicationHost, IDisposable
    {
        /// <summary>
        /// The environment variable prefixes to log at server startup.
        /// </summary>
        private static readonly string[] _relevantEnvVarPrefixes = { "JELLYFIN_", "DOTNET_", "ASPNETCORE_" };

        private readonly IFileSystem _fileSystemManager;
        private readonly INetworkManager _networkManager;
        private readonly IXmlSerializer _xmlSerializer;
        private readonly IJsonSerializer _jsonSerializer;
        private readonly IStartupOptions _startupOptions;

        private IMediaEncoder _mediaEncoder;
        private ISessionManager _sessionManager;
        private IHttpClientFactory _httpClientFactory;

        private string[] _urlPrefixes;

        /// <summary>
        /// Gets a value indicating whether this instance can self restart.
        /// </summary>
        public bool CanSelfRestart => _startupOptions.RestartPath != null;

        public bool CoreStartupHasCompleted { get; private set; }

        public virtual bool CanLaunchWebBrowser
        {
            get
            {
                if (!Environment.UserInteractive)
                {
                    return false;
                }

                if (_startupOptions.IsService)
                {
                    return false;
                }

                if (OperatingSystem.Id == OperatingSystemId.Windows
                    || OperatingSystem.Id == OperatingSystemId.Darwin)
                {
                    return true;
                }

                return false;
            }
        }

        /// <summary>
        /// Occurs when [has pending restart changed].
        /// </summary>
        public event EventHandler HasPendingRestartChanged;

        /// <summary>
        /// Gets a value indicating whether this instance has changes that require the entire application to restart.
        /// </summary>
        /// <value><c>true</c> if this instance has pending application restart; otherwise, <c>false</c>.</value>
        public bool HasPendingRestart { get; private set; }

        /// <inheritdoc />
        public bool IsShuttingDown { get; private set; }

        /// <summary>
        /// Gets the logger.
        /// </summary>
        protected ILogger<ApplicationHost> Logger { get; }

        protected IServiceCollection ServiceCollection { get; }

        private IPlugin[] _plugins;

        /// <summary>
        /// Gets the plugins.
        /// </summary>
        /// <value>The plugins.</value>
        public IReadOnlyList<IPlugin> Plugins => _plugins;

        /// <summary>
        /// Gets the logger factory.
        /// </summary>
        protected ILoggerFactory LoggerFactory { get; }

        /// <summary>
        /// Gets or sets the application paths.
        /// </summary>
        /// <value>The application paths.</value>
        protected IServerApplicationPaths ApplicationPaths { get; set; }

        /// <summary>
        /// Gets or sets all concrete types.
        /// </summary>
        /// <value>All concrete types.</value>
        private Type[] _allConcreteTypes;

        /// <summary>
        /// The disposable parts.
        /// </summary>
        private readonly List<IDisposable> _disposableParts = new List<IDisposable>();

        /// <summary>
        /// Gets the configuration manager.
        /// </summary>
        /// <value>The configuration manager.</value>
        protected IConfigurationManager ConfigurationManager { get; set; }

        /// <summary>
        /// Gets or sets the service provider.
        /// </summary>
        public IServiceProvider ServiceProvider { get; set; }

        /// <summary>
        /// Gets the http port for the webhost.
        /// </summary>
        public int HttpPort { get; private set; }

        /// <summary>
        /// Gets the https port for the webhost.
        /// </summary>
        public int HttpsPort { get; private set; }

        /// <summary>
        /// Gets the server configuration manager.
        /// </summary>
        /// <value>The server configuration manager.</value>
        public IServerConfigurationManager ServerConfigurationManager => (IServerConfigurationManager)ConfigurationManager;

        /// <summary>
        /// Initializes a new instance of the <see cref="ApplicationHost"/> class.
        /// </summary>
        /// <param name="applicationPaths">Instance of the <see cref="IServerApplicationPaths"/> interface.</param>
        /// <param name="loggerFactory">Instance of the <see cref="ILoggerFactory"/> interface.</param>
        /// <param name="options">Instance of the <see cref="IStartupOptions"/> interface.</param>
        /// <param name="fileSystem">Instance of the <see cref="IFileSystem"/> interface.</param>
        /// <param name="networkManager">Instance of the <see cref="INetworkManager"/> interface.</param>
        /// <param name="serviceCollection">Instance of the <see cref="IServiceCollection"/> interface.</param>
        public ApplicationHost(
            IServerApplicationPaths applicationPaths,
            ILoggerFactory loggerFactory,
            IStartupOptions options,
            IFileSystem fileSystem,
            INetworkManager networkManager,
            IServiceCollection serviceCollection)
        {
            _xmlSerializer = new MyXmlSerializer();
            _jsonSerializer = new JsonSerializer();

            ServiceCollection = serviceCollection;

            _networkManager = networkManager;
            networkManager.LocalSubnetsFn = GetConfiguredLocalSubnets;

            ApplicationPaths = applicationPaths;
            LoggerFactory = loggerFactory;
            _fileSystemManager = fileSystem;

            ConfigurationManager = new ServerConfigurationManager(ApplicationPaths, LoggerFactory, _xmlSerializer, _fileSystemManager);

            Logger = LoggerFactory.CreateLogger<ApplicationHost>();

            _startupOptions = options;

            // Initialize runtime stat collection
            if (ServerConfigurationManager.Configuration.EnableMetrics)
            {
                DotNetRuntimeStatsBuilder.Default().StartCollecting();
            }

            fileSystem.AddShortcutHandler(new MbLinkShortcutHandler(fileSystem));

            _networkManager.NetworkChanged += OnNetworkChanged;

            CertificateInfo = new CertificateInfo
            {
                Path = ServerConfigurationManager.Configuration.CertificatePath,
                Password = ServerConfigurationManager.Configuration.CertificatePassword
            };
            Certificate = GetCertificate(CertificateInfo);

            ApplicationVersion = typeof(ApplicationHost).Assembly.GetName().Version;
            ApplicationVersionString = ApplicationVersion.ToString(3);
            ApplicationUserAgent = Name.Replace(' ', '-') + "/" + ApplicationVersionString;
        }

        public string ExpandVirtualPath(string path)
        {
            var appPaths = ApplicationPaths;

            return path.Replace(appPaths.VirtualDataPath, appPaths.DataPath, StringComparison.OrdinalIgnoreCase)
                .Replace(appPaths.VirtualInternalMetadataPath, appPaths.InternalMetadataPath, StringComparison.OrdinalIgnoreCase);
        }

        public string ReverseVirtualPath(string path)
        {
            var appPaths = ApplicationPaths;

            return path.Replace(appPaths.DataPath, appPaths.VirtualDataPath, StringComparison.OrdinalIgnoreCase)
                .Replace(appPaths.InternalMetadataPath, appPaths.VirtualInternalMetadataPath, StringComparison.OrdinalIgnoreCase);
        }

        private string[] GetConfiguredLocalSubnets()
        {
            return ServerConfigurationManager.Configuration.LocalNetworkSubnets;
        }

        private void OnNetworkChanged(object sender, EventArgs e)
        {
            _validAddressResults.Clear();
        }

        /// <inheritdoc />
        public Version ApplicationVersion { get; }

        /// <inheritdoc />
        public string ApplicationVersionString { get; }

        /// <summary>
        /// Gets the current application user agent.
        /// </summary>
        /// <value>The application user agent.</value>
        public string ApplicationUserAgent { get; }

        /// <summary>
        /// Gets the email address for use within a comment section of a user agent field.
        /// Presently used to provide contact information to MusicBrainz service.
        /// </summary>
        public string ApplicationUserAgentAddress { get; } = "team@jellyfin.org";

        /// <summary>
        /// Gets the current application name.
        /// </summary>
        /// <value>The application name.</value>
        public string ApplicationProductName { get; } = FileVersionInfo.GetVersionInfo(Assembly.GetEntryAssembly().Location).ProductName;

        private DeviceId _deviceId;

        public string SystemId
        {
            get
            {
                if (_deviceId == null)
                {
                    _deviceId = new DeviceId(ApplicationPaths, LoggerFactory);
                }

                return _deviceId.Value;
            }
        }

        /// <inheritdoc/>
        public string Name => ApplicationProductName;

        /// <summary>
        /// Creates an instance of type and resolves all constructor dependencies.
        /// </summary>
        /// <param name="type">The type.</param>
        /// <returns>System.Object.</returns>
        public object CreateInstance(Type type)
            => ActivatorUtilities.CreateInstance(ServiceProvider, type);

        /// <summary>
        /// Creates an instance of type and resolves all constructor dependencies.
        /// </summary>
        /// /// <typeparam name="T">The type.</typeparam>
        /// <returns>T.</returns>
        public T CreateInstance<T>()
            => ActivatorUtilities.CreateInstance<T>(ServiceProvider);

        /// <summary>
        /// Creates the instance safe.
        /// </summary>
        /// <param name="type">The type.</param>
        /// <returns>System.Object.</returns>
        protected object CreateInstanceSafe(Type type)
        {
            try
            {
                Logger.LogDebug("Creating instance of {Type}", type);
                return ActivatorUtilities.CreateInstance(ServiceProvider, type);
            }
            catch (Exception ex)
            {
                Logger.LogError(ex, "Error creating {Type}", type);
                return null;
            }
        }

        /// <summary>
        /// Resolves this instance.
        /// </summary>
        /// <typeparam name="T">The type</typeparam>
        /// <returns>``0.</returns>
        public T Resolve<T>() => ServiceProvider.GetService<T>();

        /// <summary>
        /// Gets the export types.
        /// </summary>
        /// <typeparam name="T">The type.</typeparam>
        /// <returns>IEnumerable{Type}.</returns>
        public IEnumerable<Type> GetExportTypes<T>()
        {
            var currentType = typeof(T);

            return _allConcreteTypes.Where(i => currentType.IsAssignableFrom(i));
        }

        /// <inheritdoc />
        public IReadOnlyCollection<T> GetExports<T>(bool manageLifetime = true)
        {
            // Convert to list so this isn't executed for each iteration
            var parts = GetExportTypes<T>()
                .Select(CreateInstanceSafe)
                .Where(i => i != null)
                .Cast<T>()
                .ToList();

            if (manageLifetime)
            {
                lock (_disposableParts)
                {
                    _disposableParts.AddRange(parts.OfType<IDisposable>());
                }
            }

            return parts;
        }

        /// <summary>
        /// Runs the startup tasks.
        /// </summary>
        /// <returns><see cref="Task" />.</returns>
        public async Task RunStartupTasksAsync()
        {
            Logger.LogInformation("Running startup tasks");

            Resolve<ITaskManager>().AddTasks(GetExports<IScheduledTask>(false));

            ConfigurationManager.ConfigurationUpdated += OnConfigurationUpdated;

            _mediaEncoder.SetFFmpegPath();

            Logger.LogInformation("ServerId: {0}", SystemId);

            var entryPoints = GetExports<IServerEntryPoint>();

            var stopWatch = new Stopwatch();
            stopWatch.Start();
            await Task.WhenAll(StartEntryPoints(entryPoints, true)).ConfigureAwait(false);
            Logger.LogInformation("Executed all pre-startup entry points in {Elapsed:g}", stopWatch.Elapsed);

            Logger.LogInformation("Core startup complete");
            CoreStartupHasCompleted = true;
            stopWatch.Restart();
            await Task.WhenAll(StartEntryPoints(entryPoints, false)).ConfigureAwait(false);
            Logger.LogInformation("Executed all post-startup entry points in {Elapsed:g}", stopWatch.Elapsed);
            stopWatch.Stop();
        }

        private IEnumerable<Task> StartEntryPoints(IEnumerable<IServerEntryPoint> entryPoints, bool isBeforeStartup)
        {
            foreach (var entryPoint in entryPoints)
            {
                if (isBeforeStartup != (entryPoint is IRunBeforeStartup))
                {
                    continue;
                }

                Logger.LogDebug("Starting entry point {Type}", entryPoint.GetType());

                yield return entryPoint.RunAsync();
            }
        }

        /// <inheritdoc/>
        public void Init()
        {
            HttpPort = ServerConfigurationManager.Configuration.HttpServerPortNumber;
            HttpsPort = ServerConfigurationManager.Configuration.HttpsPortNumber;

            // Safeguard against invalid configuration
            if (HttpPort == HttpsPort)
            {
                HttpPort = ServerConfiguration.DefaultHttpPort;
                HttpsPort = ServerConfiguration.DefaultHttpsPort;
            }

            if (Plugins != null)
            {
                var pluginBuilder = new StringBuilder();

                foreach (var plugin in Plugins)
                {
                    pluginBuilder.Append(plugin.Name)
                        .Append(' ')
                        .Append(plugin.Version)
                        .AppendLine();
                }

                Logger.LogInformation("Plugins: {Plugins}", pluginBuilder.ToString());
            }

            DiscoverTypes();

            RegisterServices();
        }

        /// <summary>
        /// Registers services/resources with the service collection that will be available via DI.
        /// </summary>
        protected virtual void RegisterServices()
        {
            ServiceCollection.AddSingleton(_startupOptions);

            ServiceCollection.AddMemoryCache();

            ServiceCollection.AddSingleton(ConfigurationManager);
            ServiceCollection.AddSingleton<IApplicationHost>(this);

            ServiceCollection.AddSingleton<IApplicationPaths>(ApplicationPaths);

            ServiceCollection.AddSingleton<IJsonSerializer, JsonSerializer>();

            ServiceCollection.AddSingleton(_fileSystemManager);
            ServiceCollection.AddSingleton<TvdbClientManager>();
            ServiceCollection.AddSingleton<TmdbClientManager>();

            ServiceCollection.AddSingleton(_networkManager);

            ServiceCollection.AddSingleton<IIsoManager, IsoManager>();

            ServiceCollection.AddSingleton<ITaskManager, TaskManager>();

            ServiceCollection.AddSingleton(_xmlSerializer);

            ServiceCollection.AddSingleton<IStreamHelper, StreamHelper>();

            ServiceCollection.AddSingleton<ICryptoProvider, CryptographyProvider>();

            ServiceCollection.AddSingleton<ISocketFactory, SocketFactory>();

            ServiceCollection.AddSingleton<IInstallationManager, InstallationManager>();

            ServiceCollection.AddSingleton<IZipClient, ZipClient>();

            ServiceCollection.AddSingleton<IServerApplicationHost>(this);
            ServiceCollection.AddSingleton<IServerApplicationPaths>(ApplicationPaths);

            ServiceCollection.AddSingleton(ServerConfigurationManager);

            ServiceCollection.AddSingleton<ILocalizationManager, LocalizationManager>();

            ServiceCollection.AddSingleton<IBlurayExaminer, BdInfoExaminer>();

            ServiceCollection.AddSingleton<IUserDataRepository, SqliteUserDataRepository>();
            ServiceCollection.AddSingleton<IUserDataManager, UserDataManager>();

            ServiceCollection.AddSingleton<IItemRepository, SqliteItemRepository>();

            ServiceCollection.AddSingleton<IAuthenticationRepository, AuthenticationRepository>();

            // TODO: Refactor to eliminate the circular dependency here so that Lazy<T> isn't required
            ServiceCollection.AddTransient(provider => new Lazy<IDtoService>(provider.GetRequiredService<IDtoService>));

            // TODO: Refactor to eliminate the circular dependency here so that Lazy<T> isn't required
            ServiceCollection.AddTransient(provider => new Lazy<EncodingHelper>(provider.GetRequiredService<EncodingHelper>));
            ServiceCollection.AddSingleton<IMediaEncoder, MediaBrowser.MediaEncoding.Encoder.MediaEncoder>();

            // TODO: Refactor to eliminate the circular dependencies here so that Lazy<T> isn't required
            ServiceCollection.AddTransient(provider => new Lazy<ILibraryMonitor>(provider.GetRequiredService<ILibraryMonitor>));
            ServiceCollection.AddTransient(provider => new Lazy<IProviderManager>(provider.GetRequiredService<IProviderManager>));
            ServiceCollection.AddTransient(provider => new Lazy<IUserViewManager>(provider.GetRequiredService<IUserViewManager>));
            ServiceCollection.AddSingleton<ILibraryManager, LibraryManager>();

            ServiceCollection.AddSingleton<IMusicManager, MusicManager>();

            ServiceCollection.AddSingleton<ILibraryMonitor, LibraryMonitor>();

            ServiceCollection.AddSingleton<ISearchEngine, SearchEngine>();

            ServiceCollection.AddSingleton<IWebSocketManager, WebSocketManager>();

            ServiceCollection.AddSingleton<IImageProcessor, ImageProcessor>();

            ServiceCollection.AddSingleton<ITVSeriesManager, TVSeriesManager>();

            ServiceCollection.AddSingleton<IDeviceManager, DeviceManager>();

            ServiceCollection.AddSingleton<IMediaSourceManager, MediaSourceManager>();

            ServiceCollection.AddSingleton<ISubtitleManager, SubtitleManager>();

            ServiceCollection.AddSingleton<IProviderManager, ProviderManager>();

            // TODO: Refactor to eliminate the circular dependency here so that Lazy<T> isn't required
            ServiceCollection.AddTransient(provider => new Lazy<ILiveTvManager>(provider.GetRequiredService<ILiveTvManager>));
            ServiceCollection.AddSingleton<IDtoService, DtoService>();

            ServiceCollection.AddSingleton<IChannelManager, ChannelManager>();

            ServiceCollection.AddSingleton<ISessionManager, SessionManager>();

            ServiceCollection.AddSingleton<IDlnaManager, DlnaManager>();

            ServiceCollection.AddSingleton<ICollectionManager, CollectionManager>();

            ServiceCollection.AddSingleton<IPlaylistManager, PlaylistManager>();

            ServiceCollection.AddSingleton<ISyncPlayManager, SyncPlayManager>();

            ServiceCollection.AddSingleton<LiveTvDtoService>();
            ServiceCollection.AddSingleton<ILiveTvManager, LiveTvManager>();

            ServiceCollection.AddSingleton<IUserViewManager, UserViewManager>();

            ServiceCollection.AddSingleton<INotificationManager, NotificationManager>();

            ServiceCollection.AddSingleton<IDeviceDiscovery, DeviceDiscovery>();

            ServiceCollection.AddSingleton<IChapterManager, ChapterManager>();

            ServiceCollection.AddSingleton<IEncodingManager, MediaEncoder.EncodingManager>();

            ServiceCollection.AddSingleton<IAuthorizationContext, AuthorizationContext>();
            ServiceCollection.AddSingleton<ISessionContext, SessionContext>();

            ServiceCollection.AddSingleton<IAuthService, AuthService>();
            ServiceCollection.AddSingleton<IQuickConnect, QuickConnectManager>();

            ServiceCollection.AddSingleton<ISubtitleEncoder, MediaBrowser.MediaEncoding.Subtitles.SubtitleEncoder>();

            ServiceCollection.AddSingleton<IResourceFileManager, ResourceFileManager>();
            ServiceCollection.AddSingleton<EncodingHelper>();

            ServiceCollection.AddSingleton<IAttachmentExtractor, MediaBrowser.MediaEncoding.Attachments.AttachmentExtractor>();

            ServiceCollection.AddSingleton<TranscodingJobHelper>();
            ServiceCollection.AddScoped<MediaInfoHelper>();
            ServiceCollection.AddScoped<AudioHelper>();
            ServiceCollection.AddScoped<DynamicHlsHelper>();
        }

        /// <summary>
        /// Create services registered with the service container that need to be initialized at application startup.
        /// </summary>
        /// <returns>A task representing the service initialization operation.</returns>
        public async Task InitializeServices()
        {
            var localizationManager = (LocalizationManager)Resolve<ILocalizationManager>();
            await localizationManager.LoadAll().ConfigureAwait(false);

            _mediaEncoder = Resolve<IMediaEncoder>();
            _sessionManager = Resolve<ISessionManager>();
            _httpClientFactory = Resolve<IHttpClientFactory>();

            ((AuthenticationRepository)Resolve<IAuthenticationRepository>()).Initialize();

            SetStaticProperties();

            var userDataRepo = (SqliteUserDataRepository)Resolve<IUserDataRepository>();
            ((SqliteItemRepository)Resolve<IItemRepository>()).Initialize(userDataRepo, Resolve<IUserManager>());

            FindParts();
        }

        public static void LogEnvironmentInfo(ILogger logger, IApplicationPaths appPaths)
        {
            // Distinct these to prevent users from reporting problems that aren't actually problems
            var commandLineArgs = Environment
                .GetCommandLineArgs()
                .Distinct();

            // Get all relevant environment variables
            var allEnvVars = Environment.GetEnvironmentVariables();
            var relevantEnvVars = new Dictionary<object, object>();
            foreach (var key in allEnvVars.Keys)
            {
                if (_relevantEnvVarPrefixes.Any(prefix => key.ToString().StartsWith(prefix, StringComparison.OrdinalIgnoreCase)))
                {
                    relevantEnvVars.Add(key, allEnvVars[key]);
                }
            }

            logger.LogInformation("Environment Variables: {EnvVars}", relevantEnvVars);
            logger.LogInformation("Arguments: {Args}", commandLineArgs);
            logger.LogInformation("Operating system: {OS}", OperatingSystem.Name);
            logger.LogInformation("Architecture: {Architecture}", RuntimeInformation.OSArchitecture);
            logger.LogInformation("64-Bit Process: {Is64Bit}", Environment.Is64BitProcess);
            logger.LogInformation("User Interactive: {IsUserInteractive}", Environment.UserInteractive);
            logger.LogInformation("Processor count: {ProcessorCount}", Environment.ProcessorCount);
            logger.LogInformation("Program data path: {ProgramDataPath}", appPaths.ProgramDataPath);
            logger.LogInformation("Web resources path: {WebPath}", appPaths.WebPath);
            logger.LogInformation("Application directory: {ApplicationPath}", appPaths.ProgramSystemPath);
        }

        private X509Certificate2 GetCertificate(CertificateInfo info)
        {
            var certificateLocation = info?.Path;

            if (string.IsNullOrWhiteSpace(certificateLocation))
            {
                return null;
            }

            try
            {
                if (!File.Exists(certificateLocation))
                {
                    return null;
                }

                // Don't use an empty string password
                var password = string.IsNullOrWhiteSpace(info.Password) ? null : info.Password;

                var localCert = new X509Certificate2(certificateLocation, password);
                // localCert.PrivateKey = PrivateKey.CreateFromFile(pvk_file).RSA;
                if (!localCert.HasPrivateKey)
                {
                    Logger.LogError("No private key included in SSL cert {CertificateLocation}.", certificateLocation);
                    return null;
                }

                return localCert;
            }
            catch (Exception ex)
            {
                Logger.LogError(ex, "Error loading cert from {CertificateLocation}", certificateLocation);
                return null;
            }
        }

        /// <summary>
        /// Dirty hacks.
        /// </summary>
        private void SetStaticProperties()
        {
            // For now there's no real way to inject these properly
            BaseItem.Logger = Resolve<ILogger<BaseItem>>();
            BaseItem.ConfigurationManager = ServerConfigurationManager;
            BaseItem.LibraryManager = Resolve<ILibraryManager>();
            BaseItem.ProviderManager = Resolve<IProviderManager>();
            BaseItem.LocalizationManager = Resolve<ILocalizationManager>();
            BaseItem.ItemRepository = Resolve<IItemRepository>();
            BaseItem.FileSystem = _fileSystemManager;
            BaseItem.UserDataManager = Resolve<IUserDataManager>();
            BaseItem.ChannelManager = Resolve<IChannelManager>();
            Video.LiveTvManager = Resolve<ILiveTvManager>();
            Folder.UserViewManager = Resolve<IUserViewManager>();
            UserView.TVSeriesManager = Resolve<ITVSeriesManager>();
            UserView.CollectionManager = Resolve<ICollectionManager>();
            BaseItem.MediaSourceManager = Resolve<IMediaSourceManager>();
            CollectionFolder.XmlSerializer = _xmlSerializer;
            CollectionFolder.JsonSerializer = Resolve<IJsonSerializer>();
            CollectionFolder.ApplicationHost = this;
        }

        /// <summary>
        /// Finds plugin components and register them with the appropriate services.
        /// </summary>
        private void FindParts()
        {
            if (!ServerConfigurationManager.Configuration.IsPortAuthorized)
            {
                ServerConfigurationManager.Configuration.IsPortAuthorized = true;
                ConfigurationManager.SaveConfiguration();
            }

            ConfigurationManager.AddParts(GetExports<IConfigurationFactory>());
            _plugins = GetExports<IPlugin>()
                        .Select(LoadPlugin)
                        .Where(i => i != null)
                        .ToArray();

            _urlPrefixes = GetUrlPrefixes().ToArray();

            Resolve<ILibraryManager>().AddParts(
                GetExports<IResolverIgnoreRule>(),
                GetExports<IItemResolver>(),
                GetExports<IIntroProvider>(),
                GetExports<IBaseItemComparer>(),
                GetExports<ILibraryPostScanTask>());

            Resolve<IProviderManager>().AddParts(
                GetExports<IImageProvider>(),
                GetExports<IMetadataService>(),
                GetExports<IMetadataProvider>(),
                GetExports<IMetadataSaver>(),
                GetExports<IExternalId>());

            Resolve<ILiveTvManager>().AddParts(GetExports<ILiveTvService>(), GetExports<ITunerHost>(), GetExports<IListingsProvider>());

            Resolve<ISubtitleManager>().AddParts(GetExports<ISubtitleProvider>());

            Resolve<IChannelManager>().AddParts(GetExports<IChannel>());

            Resolve<IMediaSourceManager>().AddParts(GetExports<IMediaSourceProvider>());

            Resolve<INotificationManager>().AddParts(GetExports<INotificationService>(), GetExports<INotificationTypeFactory>());

            Resolve<IIsoManager>().AddParts(GetExports<IIsoMounter>());
        }

        private IPlugin LoadPlugin(IPlugin plugin)
        {
            try
            {
                plugin.RegisterServices(ServiceCollection);
            }
            catch (Exception ex)
            {
                Logger.LogError(ex, "Error loading plugin {PluginName}", plugin.GetType().FullName);
                return null;
            }

            return plugin;
        }

        /// <summary>
        /// Discovers the types.
        /// </summary>
        protected void DiscoverTypes()
        {
            Logger.LogInformation("Loading assemblies");

            _allConcreteTypes = GetTypes(GetComposablePartAssemblies()).ToArray();
        }

        private IEnumerable<Type> GetTypes(IEnumerable<Assembly> assemblies)
        {
            foreach (var ass in assemblies)
            {
                Type[] exportedTypes;
                try
                {
                    exportedTypes = ass.GetExportedTypes();
                }
                catch (FileNotFoundException ex)
                {
                    Logger.LogError(ex, "Error getting exported types from {Assembly}", ass.FullName);
                    continue;
                }
                catch (TypeLoadException ex)
                {
                    Logger.LogError(ex, "Error loading types from {Assembly}.", ass.FullName);
                    continue;
                }

                foreach (Type type in exportedTypes)
                {
                    if (type.IsClass && !type.IsAbstract && !type.IsInterface && !type.IsGenericType)
                    {
                        yield return type;
                    }
                }
            }
        }

        private CertificateInfo CertificateInfo { get; set; }

        public X509Certificate2 Certificate { get; private set; }

        private IEnumerable<string> GetUrlPrefixes()
        {
            var hosts = new[] { "+" };

            return hosts.SelectMany(i =>
            {
                var prefixes = new List<string>
                {
                    "http://" + i + ":" + HttpPort + "/"
                };

                if (CertificateInfo != null)
                {
                    prefixes.Add("https://" + i + ":" + HttpsPort + "/");
                }

                return prefixes;
            });
        }

        /// <summary>
        /// Called when [configuration updated].
        /// </summary>
        /// <param name="sender">The sender.</param>
        /// <param name="e">The <see cref="EventArgs"/> instance containing the event data.</param>
        protected void OnConfigurationUpdated(object sender, EventArgs e)
        {
            var requiresRestart = false;

            // Don't do anything if these haven't been set yet
            if (HttpPort != 0 && HttpsPort != 0)
            {
                // Need to restart if ports have changed
                if (ServerConfigurationManager.Configuration.HttpServerPortNumber != HttpPort ||
                    ServerConfigurationManager.Configuration.HttpsPortNumber != HttpsPort)
                {
                    if (ServerConfigurationManager.Configuration.IsPortAuthorized)
                    {
                        ServerConfigurationManager.Configuration.IsPortAuthorized = false;
                        ServerConfigurationManager.SaveConfiguration();

                        requiresRestart = true;
                    }
                }
            }

            if (!_urlPrefixes.SequenceEqual(GetUrlPrefixes(), StringComparer.OrdinalIgnoreCase))
            {
                requiresRestart = true;
            }

            var currentCertPath = CertificateInfo?.Path;
            var newCertPath = ServerConfigurationManager.Configuration.CertificatePath;

            if (!string.Equals(currentCertPath, newCertPath, StringComparison.OrdinalIgnoreCase))
            {
                requiresRestart = true;
            }

            if (requiresRestart)
            {
                Logger.LogInformation("App needs to be restarted due to configuration change.");

                NotifyPendingRestart();
            }
        }

        /// <summary>
        /// Notifies that the kernel that a change has been made that requires a restart.
        /// </summary>
        public void NotifyPendingRestart()
        {
            Logger.LogInformation("App needs to be restarted.");

            var changed = !HasPendingRestart;

            HasPendingRestart = true;

            if (changed)
            {
                EventHelper.QueueEventIfNotNull(HasPendingRestartChanged, this, EventArgs.Empty, Logger);
            }
        }

        /// <summary>
        /// Restarts this instance.
        /// </summary>
        public void Restart()
        {
            if (!CanSelfRestart)
            {
                throw new PlatformNotSupportedException("The server is unable to self-restart. Please restart manually.");
            }

            if (IsShuttingDown)
            {
                return;
            }

            IsShuttingDown = true;

            Task.Run(async () =>
            {
                try
                {
                    await _sessionManager.SendServerRestartNotification(CancellationToken.None).ConfigureAwait(false);
                }
                catch (Exception ex)
                {
                    Logger.LogError(ex, "Error sending server restart notification");
                }

                Logger.LogInformation("Calling RestartInternal");

                RestartInternal();
            });
        }

        protected abstract void RestartInternal();

        /// <inheritdoc/>
        public IEnumerable<LocalPlugin> GetLocalPlugins(string path, bool cleanup = true)
        {
            var minimumVersion = new Version(0, 0, 0, 1);
            var versions = new List<LocalPlugin>();
            var directories = Directory.EnumerateDirectories(path, "*.*", SearchOption.TopDirectoryOnly);

            foreach (var dir in directories)
            {
                try
                {
                    var metafile = Path.Combine(dir, "meta.json");
                    if (File.Exists(metafile))
                    {
                        var manifest = _jsonSerializer.DeserializeFromFile<PluginManifest>(metafile);

                        if (!Version.TryParse(manifest.TargetAbi, out var targetAbi))
                        {
                            targetAbi = minimumVersion;
                        }

                        if (!Version.TryParse(manifest.Version, out var version))
                        {
                            version = minimumVersion;
                        }

                        if (ApplicationVersion >= targetAbi)
                        {
                            // Only load Plugins if the plugin is built for this version or below.
                            versions.Add(new LocalPlugin(manifest.Guid, manifest.Name, version, dir));
                        }
                    }
                    else
                    {
                        // No metafile, so lets see if the folder is versioned.
                        metafile = dir.Split(new[] { Path.DirectorySeparatorChar }, StringSplitOptions.RemoveEmptyEntries)[^1];

                        int versionIndex = dir.LastIndexOf('_');
                        if (versionIndex != -1 && Version.TryParse(dir.Substring(versionIndex + 1), out Version parsedVersion))
                        {
                            // Versioned folder.
                            versions.Add(new LocalPlugin(Guid.Empty, metafile, parsedVersion, dir));
                        }
                        else
                        {
                            // Un-versioned folder - Add it under the path name and version 0.0.0.1.
<<<<<<< HEAD
                            versions.Add(new LocalPlugin(Guid.Empty, metafile, minimumVersion, dir));
=======
                            versions.Add((new Version(0, 0, 0, 1), metafile, dir));
>>>>>>> 86090ab1
                        }
                    }
                }
                catch
                {
                    continue;
                }
            }

            string lastName = string.Empty;
            versions.Sort(LocalPlugin.Compare);
            // Traverse backwards through the list.
            // The first item will be the latest version.
            for (int x = versions.Count - 1; x >= 0; x--)
            {
                if (!string.Equals(lastName, versions[x].Name, StringComparison.OrdinalIgnoreCase))
                {
                    versions[x].DllFiles.AddRange(Directory.EnumerateFiles(versions[x].Path, "*.dll", SearchOption.AllDirectories));
                    lastName = versions[x].Name;
                    continue;
                }

                if (!string.IsNullOrEmpty(lastName) && cleanup)
                {
                    // Attempt a cleanup of old folders.
                    versions.RemoveAt(x);
                    try
                    {
                        Logger.LogDebug("Deleting {Path}", versions[x].Path);
                        Directory.Delete(versions[x].Path, true);
                    }
                    catch (Exception e)
                    {
                        Logger.LogWarning(e, "Unable to delete {Path}", versions[x].Path);
                    }
                }
            }

            return versions;
        }

        /// <summary>
        /// Gets the composable part assemblies.
        /// </summary>
        /// <returns>IEnumerable{Assembly}.</returns>
        protected IEnumerable<Assembly> GetComposablePartAssemblies()
        {
            if (Directory.Exists(ApplicationPaths.PluginsPath))
            {
                foreach (var plugin in GetLocalPlugins(ApplicationPaths.PluginsPath))
                {
                    foreach (var file in plugin.DllFiles)
                    {
                        Assembly plugAss;
                        try
                        {
                            plugAss = Assembly.LoadFrom(file);
                        }
                        catch (FileLoadException ex)
                        {
                            Logger.LogError(ex, "Failed to load assembly {Path}", file);
                            continue;
                        }

                        Logger.LogInformation("Loaded assembly {Assembly} from {Path}", plugAss.FullName, file);
                        yield return plugAss;
                    }
                }
            }

            // Include composable parts in the Model assembly
            yield return typeof(SystemInfo).Assembly;

            // Include composable parts in the Common assembly
            yield return typeof(IApplicationHost).Assembly;

            // Include composable parts in the Controller assembly
            yield return typeof(IServerApplicationHost).Assembly;

            // Include composable parts in the Providers assembly
            yield return typeof(ProviderUtils).Assembly;

            // Include composable parts in the Photos assembly
            yield return typeof(PhotoProvider).Assembly;

            // Emby.Server implementations
            yield return typeof(InstallationManager).Assembly;

            // MediaEncoding
            yield return typeof(MediaBrowser.MediaEncoding.Encoder.MediaEncoder).Assembly;

            // Dlna
            yield return typeof(DlnaEntryPoint).Assembly;

            // Local metadata
            yield return typeof(BoxSetXmlSaver).Assembly;

            // Notifications
            yield return typeof(NotificationManager).Assembly;

            // Xbmc
            yield return typeof(ArtistNfoProvider).Assembly;

            foreach (var i in GetAssembliesWithPartsInternal())
            {
                yield return i;
            }
        }

        protected abstract IEnumerable<Assembly> GetAssembliesWithPartsInternal();

        /// <summary>
        /// Gets the system status.
        /// </summary>
        /// <param name="cancellationToken">The cancellation token.</param>
        /// <returns>SystemInfo.</returns>
        public async Task<SystemInfo> GetSystemInfo(CancellationToken cancellationToken)
        {
            var localAddress = await GetLocalApiUrl(cancellationToken).ConfigureAwait(false);
            var transcodingTempPath = ConfigurationManager.GetTranscodePath();

            return new SystemInfo
            {
                HasPendingRestart = HasPendingRestart,
                IsShuttingDown = IsShuttingDown,
                Version = ApplicationVersionString,
                WebSocketPortNumber = HttpPort,
                CompletedInstallations = Resolve<IInstallationManager>().CompletedInstallations.ToArray(),
                Id = SystemId,
                ProgramDataPath = ApplicationPaths.ProgramDataPath,
                WebPath = ApplicationPaths.WebPath,
                LogPath = ApplicationPaths.LogDirectoryPath,
                ItemsByNamePath = ApplicationPaths.InternalMetadataPath,
                InternalMetadataPath = ApplicationPaths.InternalMetadataPath,
                CachePath = ApplicationPaths.CachePath,
                OperatingSystem = OperatingSystem.Id.ToString(),
                OperatingSystemDisplayName = OperatingSystem.Name,
                CanSelfRestart = CanSelfRestart,
                CanLaunchWebBrowser = CanLaunchWebBrowser,
                HasUpdateAvailable = HasUpdateAvailable,
                TranscodingTempPath = transcodingTempPath,
                ServerName = FriendlyName,
                LocalAddress = localAddress,
                SupportsLibraryMonitor = true,
                EncoderLocation = _mediaEncoder.EncoderLocation,
                SystemArchitecture = RuntimeInformation.OSArchitecture,
                PackageName = _startupOptions.PackageName
            };
        }

        public IEnumerable<WakeOnLanInfo> GetWakeOnLanInfo()
            => _networkManager.GetMacAddresses()
                .Select(i => new WakeOnLanInfo(i))
                .ToList();

        public async Task<PublicSystemInfo> GetPublicSystemInfo(CancellationToken cancellationToken)
        {
            var localAddress = await GetLocalApiUrl(cancellationToken).ConfigureAwait(false);

            return new PublicSystemInfo
            {
                Version = ApplicationVersionString,
                ProductName = ApplicationProductName,
                Id = SystemId,
                OperatingSystem = OperatingSystem.Id.ToString(),
                ServerName = FriendlyName,
                LocalAddress = localAddress,
                StartupWizardCompleted = ConfigurationManager.CommonConfiguration.IsStartupWizardCompleted
            };
        }

        /// <inheritdoc/>
        public bool ListenWithHttps => Certificate != null && ServerConfigurationManager.Configuration.EnableHttps;

        /// <inheritdoc/>
        public async Task<string> GetLocalApiUrl(CancellationToken cancellationToken)
        {
            try
            {
                // Return the first matched address, if found, or the first known local address
                var addresses = await GetLocalIpAddressesInternal(false, 1, cancellationToken).ConfigureAwait(false);
                if (addresses.Count == 0)
                {
                    return null;
                }

                return GetLocalApiUrl(addresses[0]);
            }
            catch (Exception ex)
            {
                Logger.LogError(ex, "Error getting local Ip address information");
            }

            return null;
        }

        /// <summary>
        /// Removes the scope id from IPv6 addresses.
        /// </summary>
        /// <param name="address">The IPv6 address.</param>
        /// <returns>The IPv6 address without the scope id.</returns>
        private ReadOnlySpan<char> RemoveScopeId(ReadOnlySpan<char> address)
        {
            var index = address.IndexOf('%');
            if (index == -1)
            {
                return address;
            }

            return address.Slice(0, index);
        }

        /// <inheritdoc />
        public string GetLocalApiUrl(IPAddress ipAddress)
        {
            if (ipAddress.AddressFamily == AddressFamily.InterNetworkV6)
            {
                var str = RemoveScopeId(ipAddress.ToString());
                Span<char> span = new char[str.Length + 2];
                span[0] = '[';
                str.CopyTo(span.Slice(1));
                span[^1] = ']';

                return GetLocalApiUrl(span);
            }

            return GetLocalApiUrl(ipAddress.ToString());
        }

        /// <inheritdoc/>
        public string GetLoopbackHttpApiUrl()
        {
            return GetLocalApiUrl("127.0.0.1", Uri.UriSchemeHttp, HttpPort);
        }

        /// <inheritdoc/>
        public string GetLocalApiUrl(ReadOnlySpan<char> host, string scheme = null, int? port = null)
        {
            // NOTE: If no BaseUrl is set then UriBuilder appends a trailing slash, but if there is no BaseUrl it does
            // not. For consistency, always trim the trailing slash.
            return new UriBuilder
            {
                Scheme = scheme ?? (ListenWithHttps ? Uri.UriSchemeHttps : Uri.UriSchemeHttp),
                Host = host.ToString(),
                Port = port ?? (ListenWithHttps ? HttpsPort : HttpPort),
                Path = ServerConfigurationManager.Configuration.BaseUrl
            }.ToString().TrimEnd('/');
        }

        public Task<List<IPAddress>> GetLocalIpAddresses(CancellationToken cancellationToken)
        {
            return GetLocalIpAddressesInternal(true, 0, cancellationToken);
        }

        private async Task<List<IPAddress>> GetLocalIpAddressesInternal(bool allowLoopback, int limit, CancellationToken cancellationToken)
        {
            var addresses = ServerConfigurationManager
                .Configuration
                .LocalNetworkAddresses
                .Select(x => NormalizeConfiguredLocalAddress(x))
                .Where(i => i != null)
                .ToList();

            if (addresses.Count == 0)
            {
                addresses.AddRange(_networkManager.GetLocalIpAddresses());
            }

            var resultList = new List<IPAddress>();

            foreach (var address in addresses)
            {
                if (!allowLoopback)
                {
                    if (address.Equals(IPAddress.Loopback) || address.Equals(IPAddress.IPv6Loopback))
                    {
                        continue;
                    }
                }

                if (await IsLocalIpAddressValidAsync(address, cancellationToken).ConfigureAwait(false))
                {
                    resultList.Add(address);

                    if (limit > 0 && resultList.Count >= limit)
                    {
                        return resultList;
                    }
                }
            }

            return resultList;
        }

        public IPAddress NormalizeConfiguredLocalAddress(ReadOnlySpan<char> address)
        {
            var index = address.Trim('/').IndexOf('/');
            if (index != -1)
            {
                address = address.Slice(index + 1);
            }

            if (IPAddress.TryParse(address.Trim('/'), out IPAddress result))
            {
                return result;
            }

            return null;
        }

        private readonly ConcurrentDictionary<string, bool> _validAddressResults = new ConcurrentDictionary<string, bool>(StringComparer.OrdinalIgnoreCase);

        private async Task<bool> IsLocalIpAddressValidAsync(IPAddress address, CancellationToken cancellationToken)
        {
            if (address.Equals(IPAddress.Loopback)
                || address.Equals(IPAddress.IPv6Loopback))
            {
                return true;
            }

            var apiUrl = GetLocalApiUrl(address) + "/system/ping";

            if (_validAddressResults.TryGetValue(apiUrl, out var cachedResult))
            {
                return cachedResult;
            }

            try
            {
                using var request = new HttpRequestMessage(HttpMethod.Post, apiUrl);
                using var response = await _httpClientFactory.CreateClient(NamedClient.Default)
                    .SendAsync(request, HttpCompletionOption.ResponseHeadersRead, cancellationToken).ConfigureAwait(false);

                await using var stream = await response.Content.ReadAsStreamAsync().ConfigureAwait(false);
                var result = await System.Text.Json.JsonSerializer.DeserializeAsync<string>(stream, JsonDefaults.GetOptions(), cancellationToken).ConfigureAwait(false);
                var valid = string.Equals(Name, result, StringComparison.OrdinalIgnoreCase);

                _validAddressResults.AddOrUpdate(apiUrl, valid, (k, v) => valid);
                Logger.LogDebug("Ping test result to {0}. Success: {1}", apiUrl, valid);
                return valid;
            }
            catch (OperationCanceledException)
            {
                Logger.LogDebug("Ping test result to {0}. Success: {1}", apiUrl, "Cancelled");
                throw;
            }
            catch (Exception ex)
            {
                Logger.LogDebug(ex, "Ping test result to {0}. Success: {1}", apiUrl, false);

                _validAddressResults.AddOrUpdate(apiUrl, false, (k, v) => false);
                return false;
            }
        }

        public string FriendlyName =>
            string.IsNullOrEmpty(ServerConfigurationManager.Configuration.ServerName)
                ? Environment.MachineName
                : ServerConfigurationManager.Configuration.ServerName;

        /// <summary>
        /// Shuts down.
        /// </summary>
        public async Task Shutdown()
        {
            if (IsShuttingDown)
            {
                return;
            }

            IsShuttingDown = true;

            try
            {
                await _sessionManager.SendServerShutdownNotification(CancellationToken.None).ConfigureAwait(false);
            }
            catch (Exception ex)
            {
                Logger.LogError(ex, "Error sending server shutdown notification");
            }

            ShutdownInternal();
        }

        protected abstract void ShutdownInternal();

        public event EventHandler HasUpdateAvailableChanged;

        private bool _hasUpdateAvailable;

        public bool HasUpdateAvailable
        {
            get => _hasUpdateAvailable;
            set
            {
                var fireEvent = value && !_hasUpdateAvailable;

                _hasUpdateAvailable = value;

                if (fireEvent)
                {
                    HasUpdateAvailableChanged?.Invoke(this, EventArgs.Empty);
                }
            }
        }

        /// <summary>
        /// Removes the plugin.
        /// </summary>
        /// <param name="plugin">The plugin.</param>
        public void RemovePlugin(IPlugin plugin)
        {
            var list = _plugins.ToList();
            list.Remove(plugin);
            _plugins = list.ToArray();
        }

        public IEnumerable<Assembly> GetApiPluginAssemblies()
        {
            var assemblies = _allConcreteTypes
                .Where(i => typeof(ControllerBase).IsAssignableFrom(i))
                .Select(i => i.Assembly)
                .Distinct();

            foreach (var assembly in assemblies)
            {
                Logger.LogDebug("Found API endpoints in plugin {Name}", assembly.FullName);
                yield return assembly;
            }
        }

        public virtual void LaunchUrl(string url)
        {
            if (!CanLaunchWebBrowser)
            {
                throw new NotSupportedException();
            }

            var process = new Process
            {
                StartInfo = new ProcessStartInfo
                {
                    FileName = url,
                    UseShellExecute = true,
                    ErrorDialog = false
                },
                EnableRaisingEvents = true
            };
            process.Exited += (sender, args) => ((Process)sender).Dispose();

            try
            {
                process.Start();
            }
            catch (Exception ex)
            {
                Logger.LogError(ex, "Error launching url: {url}", url);
                throw;
            }
        }

        private bool _disposed = false;

        /// <summary>
        /// Performs application-defined tasks associated with freeing, releasing, or resetting unmanaged resources.
        /// </summary>
        public void Dispose()
        {
            Dispose(true);
            GC.SuppressFinalize(this);
        }

        /// <summary>
        /// Releases unmanaged and - optionally - managed resources.
        /// </summary>
        /// <param name="dispose"><c>true</c> to release both managed and unmanaged resources; <c>false</c> to release only unmanaged resources.</param>
        protected virtual void Dispose(bool dispose)
        {
            if (_disposed)
            {
                return;
            }

            if (dispose)
            {
                var type = GetType();

                Logger.LogInformation("Disposing {Type}", type.Name);

                var parts = _disposableParts.Distinct().Where(i => i.GetType() != type).ToList();
                _disposableParts.Clear();

                foreach (var part in parts)
                {
                    Logger.LogInformation("Disposing {Type}", part.GetType().Name);

                    try
                    {
                        part.Dispose();
                    }
                    catch (Exception ex)
                    {
                        Logger.LogError(ex, "Error disposing {Type}", part.GetType().Name);
                    }
                }
            }

            _disposed = true;
        }
    }

    internal class CertificateInfo
    {
        public string Path { get; set; }

        public string Password { get; set; }
    }
}<|MERGE_RESOLUTION|>--- conflicted
+++ resolved
@@ -1037,11 +1037,7 @@
                         else
                         {
                             // Un-versioned folder - Add it under the path name and version 0.0.0.1.
-<<<<<<< HEAD
                             versions.Add(new LocalPlugin(Guid.Empty, metafile, minimumVersion, dir));
-=======
-                            versions.Add((new Version(0, 0, 0, 1), metafile, dir));
->>>>>>> 86090ab1
                         }
                     }
                 }
