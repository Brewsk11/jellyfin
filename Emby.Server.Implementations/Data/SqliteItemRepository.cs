using System;
using System.Collections.Generic;
using System.Globalization;
using System.IO;
using System.Linq;
using System.Text;
using System.Text.Json;
using System.Threading;
using Emby.Server.Implementations.Playlists;
using MediaBrowser.Common.Extensions;
using MediaBrowser.Common.Json;
using MediaBrowser.Controller;
using MediaBrowser.Controller.Channels;
using MediaBrowser.Controller.Configuration;
using MediaBrowser.Controller.Drawing;
using MediaBrowser.Controller.Entities;
using MediaBrowser.Controller.Entities.Audio;
using MediaBrowser.Controller.Entities.Movies;
using MediaBrowser.Controller.Entities.TV;
using MediaBrowser.Controller.Extensions;
using MediaBrowser.Controller.Library;
using MediaBrowser.Controller.LiveTv;
using MediaBrowser.Controller.Persistence;
using MediaBrowser.Controller.Playlists;
using MediaBrowser.Model.Dto;
using MediaBrowser.Model.Entities;
using MediaBrowser.Model.Globalization;
using MediaBrowser.Model.LiveTv;
using MediaBrowser.Model.Querying;
using Microsoft.Extensions.Logging;
using SQLitePCL.pretty;

namespace Emby.Server.Implementations.Data
{
    /// <summary>
    /// Class SQLiteItemRepository
    /// </summary>
    public class SqliteItemRepository : BaseSqliteRepository, IItemRepository
    {
        private const string ChaptersTableName = "Chapters2";

        private readonly IServerConfigurationManager _config;
        private readonly IServerApplicationHost _appHost;
        private readonly ILocalizationManager _localization;
        // TODO: Remove this dependency. GetImageCacheTag() is the only method used and it can be converted to a static helper method
        private readonly IImageProcessor _imageProcessor;

        private readonly TypeMapper _typeMapper;
        private readonly JsonSerializerOptions _jsonOptions;

        static SqliteItemRepository()
        {
            var queryPrefixText = new StringBuilder();
            queryPrefixText.Append("insert into mediaattachments (");
            foreach (var column in _mediaAttachmentSaveColumns)
            {
                queryPrefixText.Append(column)
                    .Append(',');
            }

            queryPrefixText.Length -= 1;
            queryPrefixText.Append(") values ");
            _mediaAttachmentInsertPrefix = queryPrefixText.ToString();
        }

        /// <summary>
        /// Initializes a new instance of the <see cref="SqliteItemRepository"/> class.
        /// </summary>
        public SqliteItemRepository(
            IServerConfigurationManager config,
            IServerApplicationHost appHost,
            ILogger<SqliteItemRepository> logger,
            ILocalizationManager localization,
            IImageProcessor imageProcessor)
            : base(logger)
        {
            if (config == null)
            {
                throw new ArgumentNullException(nameof(config));
            }

            _config = config;
            _appHost = appHost;
            _localization = localization;
            _imageProcessor = imageProcessor;

            _typeMapper = new TypeMapper();
            _jsonOptions = JsonDefaults.GetOptions();

            DbFilePath = Path.Combine(_config.ApplicationPaths.DataPath, "library.db");
        }

        /// <inheritdoc />
        public string Name => "SQLite";

        /// <inheritdoc />
        protected override int? CacheSize => 20000;

        /// <inheritdoc />
        protected override TempStoreMode TempStore => TempStoreMode.Memory;

        /// <summary>
        /// Opens the connection to the database
        /// </summary>
        public void Initialize(SqliteUserDataRepository userDataRepo, IUserManager userManager)
        {
            const string CreateMediaStreamsTableCommand
                    = "create table if not exists mediastreams (ItemId GUID, StreamIndex INT, StreamType TEXT, Codec TEXT, Language TEXT, ChannelLayout TEXT, Profile TEXT, AspectRatio TEXT, Path TEXT, IsInterlaced BIT, BitRate INT NULL, Channels INT NULL, SampleRate INT NULL, IsDefault BIT, IsForced BIT, IsExternal BIT, Height INT NULL, Width INT NULL, AverageFrameRate FLOAT NULL, RealFrameRate FLOAT NULL, Level FLOAT NULL, PixelFormat TEXT, BitDepth INT NULL, IsAnamorphic BIT NULL, RefFrames INT NULL, CodecTag TEXT NULL, Comment TEXT NULL, NalLengthSize TEXT NULL, IsAvc BIT NULL, Title TEXT NULL, TimeBase TEXT NULL, CodecTimeBase TEXT NULL, ColorPrimaries TEXT NULL, ColorSpace TEXT NULL, ColorTransfer TEXT NULL, PRIMARY KEY (ItemId, StreamIndex))";
            const string CreateMediaAttachmentsTableCommand
                    = "create table if not exists mediaattachments (ItemId GUID, AttachmentIndex INT, Codec TEXT, CodecTag TEXT NULL, Comment TEXT NULL, Filename TEXT NULL, MIMEType TEXT NULL, PRIMARY KEY (ItemId, AttachmentIndex))";

            string[] queries =
            {
                "PRAGMA locking_mode=EXCLUSIVE",

                "create table if not exists TypedBaseItems (guid GUID primary key NOT NULL, type TEXT NOT NULL, data BLOB NULL, ParentId GUID NULL, Path TEXT NULL)",

                "create table if not exists AncestorIds (ItemId GUID NOT NULL, AncestorId GUID NOT NULL, AncestorIdText TEXT NOT NULL, PRIMARY KEY (ItemId, AncestorId))",
                "create index if not exists idx_AncestorIds1 on AncestorIds(AncestorId)",
                "create index if not exists idx_AncestorIds5 on AncestorIds(AncestorIdText,ItemId)",

                "create table if not exists ItemValues (ItemId GUID NOT NULL, Type INT NOT NULL, Value TEXT NOT NULL, CleanValue TEXT NOT NULL)",

                "create table if not exists People (ItemId GUID, Name TEXT NOT NULL, Role TEXT, PersonType TEXT, SortOrder int, ListOrder int)",

                "drop index if exists idxPeopleItemId",
                "create index if not exists idxPeopleItemId1 on People(ItemId,ListOrder)",
                "create index if not exists idxPeopleName on People(Name)",

                "create table if not exists " + ChaptersTableName + " (ItemId GUID, ChapterIndex INT NOT NULL, StartPositionTicks BIGINT NOT NULL, Name TEXT, ImagePath TEXT, PRIMARY KEY (ItemId, ChapterIndex))",

                CreateMediaStreamsTableCommand,
                CreateMediaAttachmentsTableCommand,

                "pragma shrink_memory"
            };


            string[] postQueries =
            {
                // obsolete
                "drop index if exists idx_TypedBaseItems",
                "drop index if exists idx_mediastreams",
                "drop index if exists idx_mediastreams1",
                "drop index if exists idx_"+ChaptersTableName,
                "drop index if exists idx_UserDataKeys1",
                "drop index if exists idx_UserDataKeys2",
                "drop index if exists idx_TypeTopParentId3",
                "drop index if exists idx_TypeTopParentId2",
                "drop index if exists idx_TypeTopParentId4",
                "drop index if exists idx_Type",
                "drop index if exists idx_TypeTopParentId",
                "drop index if exists idx_GuidType",
                "drop index if exists idx_TopParentId",
                "drop index if exists idx_TypeTopParentId6",
                "drop index if exists idx_ItemValues2",
                "drop index if exists Idx_ProviderIds",
                "drop index if exists idx_ItemValues3",
                "drop index if exists idx_ItemValues4",
                "drop index if exists idx_ItemValues5",
                "drop index if exists idx_UserDataKeys3",
                "drop table if exists UserDataKeys",
                "drop table if exists ProviderIds",
                "drop index if exists Idx_ProviderIds1",
                "drop table if exists Images",
                "drop index if exists idx_Images",
                "drop index if exists idx_TypeSeriesPresentationUniqueKey",
                "drop index if exists idx_SeriesPresentationUniqueKey",
                "drop index if exists idx_TypeSeriesPresentationUniqueKey2",
                "drop index if exists idx_AncestorIds3",
                "drop index if exists idx_AncestorIds4",
                "drop index if exists idx_AncestorIds2",

                "create index if not exists idx_PathTypedBaseItems on TypedBaseItems(Path)",
                "create index if not exists idx_ParentIdTypedBaseItems on TypedBaseItems(ParentId)",

                "create index if not exists idx_PresentationUniqueKey on TypedBaseItems(PresentationUniqueKey)",
                "create index if not exists idx_GuidTypeIsFolderIsVirtualItem on TypedBaseItems(Guid,Type,IsFolder,IsVirtualItem)",
                "create index if not exists idx_CleanNameType on TypedBaseItems(CleanName,Type)",

                // covering index
                "create index if not exists idx_TopParentIdGuid on TypedBaseItems(TopParentId,Guid)",

                // series
                "create index if not exists idx_TypeSeriesPresentationUniqueKey1 on TypedBaseItems(Type,SeriesPresentationUniqueKey,PresentationUniqueKey,SortName)",

                // series counts
                // seriesdateplayed sort order
                "create index if not exists idx_TypeSeriesPresentationUniqueKey3 on TypedBaseItems(SeriesPresentationUniqueKey,Type,IsFolder,IsVirtualItem)",

                // live tv programs
                "create index if not exists idx_TypeTopParentIdStartDate on TypedBaseItems(Type,TopParentId,StartDate)",

                // covering index for getitemvalues
                "create index if not exists idx_TypeTopParentIdGuid on TypedBaseItems(Type,TopParentId,Guid)",

                // used by movie suggestions
                "create index if not exists idx_TypeTopParentIdGroup on TypedBaseItems(Type,TopParentId,PresentationUniqueKey)",
                "create index if not exists idx_TypeTopParentId5 on TypedBaseItems(TopParentId,IsVirtualItem)",

                // latest items
                "create index if not exists idx_TypeTopParentId9 on TypedBaseItems(TopParentId,Type,IsVirtualItem,PresentationUniqueKey,DateCreated)",
                "create index if not exists idx_TypeTopParentId8 on TypedBaseItems(TopParentId,IsFolder,IsVirtualItem,PresentationUniqueKey,DateCreated)",

                // resume
                "create index if not exists idx_TypeTopParentId7 on TypedBaseItems(TopParentId,MediaType,IsVirtualItem,PresentationUniqueKey)",

                // items by name
                "create index if not exists idx_ItemValues6 on ItemValues(ItemId,Type,CleanValue)",
                "create index if not exists idx_ItemValues7 on ItemValues(Type,CleanValue,ItemId)",

                // Used to update inherited tags
                "create index if not exists idx_ItemValues8 on ItemValues(Type, ItemId, Value)",
            };

            using (var connection = GetConnection())
            {
                connection.RunQueries(queries);

                connection.RunInTransaction(db =>
                {
                    var existingColumnNames = GetColumnNames(db, "AncestorIds");
                    AddColumn(db, "AncestorIds", "AncestorIdText", "Text", existingColumnNames);

                    existingColumnNames = GetColumnNames(db, "TypedBaseItems");

                    AddColumn(db, "TypedBaseItems", "Path", "Text", existingColumnNames);
                    AddColumn(db, "TypedBaseItems", "StartDate", "DATETIME", existingColumnNames);
                    AddColumn(db, "TypedBaseItems", "EndDate", "DATETIME", existingColumnNames);
                    AddColumn(db, "TypedBaseItems", "ChannelId", "Text", existingColumnNames);
                    AddColumn(db, "TypedBaseItems", "IsMovie", "BIT", existingColumnNames);
                    AddColumn(db, "TypedBaseItems", "CommunityRating", "Float", existingColumnNames);
                    AddColumn(db, "TypedBaseItems", "CustomRating", "Text", existingColumnNames);
                    AddColumn(db, "TypedBaseItems", "IndexNumber", "INT", existingColumnNames);
                    AddColumn(db, "TypedBaseItems", "IsLocked", "BIT", existingColumnNames);
                    AddColumn(db, "TypedBaseItems", "Name", "Text", existingColumnNames);
                    AddColumn(db, "TypedBaseItems", "OfficialRating", "Text", existingColumnNames);
                    AddColumn(db, "TypedBaseItems", "MediaType", "Text", existingColumnNames);
                    AddColumn(db, "TypedBaseItems", "Overview", "Text", existingColumnNames);
                    AddColumn(db, "TypedBaseItems", "ParentIndexNumber", "INT", existingColumnNames);
                    AddColumn(db, "TypedBaseItems", "PremiereDate", "DATETIME", existingColumnNames);
                    AddColumn(db, "TypedBaseItems", "ProductionYear", "INT", existingColumnNames);
                    AddColumn(db, "TypedBaseItems", "ParentId", "GUID", existingColumnNames);
                    AddColumn(db, "TypedBaseItems", "Genres", "Text", existingColumnNames);
                    AddColumn(db, "TypedBaseItems", "SortName", "Text", existingColumnNames);
                    AddColumn(db, "TypedBaseItems", "ForcedSortName", "Text", existingColumnNames);
                    AddColumn(db, "TypedBaseItems", "RunTimeTicks", "BIGINT", existingColumnNames);
                    AddColumn(db, "TypedBaseItems", "DateCreated", "DATETIME", existingColumnNames);
                    AddColumn(db, "TypedBaseItems", "DateModified", "DATETIME", existingColumnNames);
                    AddColumn(db, "TypedBaseItems", "IsSeries", "BIT", existingColumnNames);
                    AddColumn(db, "TypedBaseItems", "EpisodeTitle", "Text", existingColumnNames);
                    AddColumn(db, "TypedBaseItems", "IsRepeat", "BIT", existingColumnNames);
                    AddColumn(db, "TypedBaseItems", "PreferredMetadataLanguage", "Text", existingColumnNames);
                    AddColumn(db, "TypedBaseItems", "PreferredMetadataCountryCode", "Text", existingColumnNames);
                    AddColumn(db, "TypedBaseItems", "DateLastRefreshed", "DATETIME", existingColumnNames);
                    AddColumn(db, "TypedBaseItems", "DateLastSaved", "DATETIME", existingColumnNames);
                    AddColumn(db, "TypedBaseItems", "IsInMixedFolder", "BIT", existingColumnNames);
                    AddColumn(db, "TypedBaseItems", "LockedFields", "Text", existingColumnNames);
                    AddColumn(db, "TypedBaseItems", "Studios", "Text", existingColumnNames);
                    AddColumn(db, "TypedBaseItems", "Audio", "Text", existingColumnNames);
                    AddColumn(db, "TypedBaseItems", "ExternalServiceId", "Text", existingColumnNames);
                    AddColumn(db, "TypedBaseItems", "Tags", "Text", existingColumnNames);
                    AddColumn(db, "TypedBaseItems", "IsFolder", "BIT", existingColumnNames);
                    AddColumn(db, "TypedBaseItems", "InheritedParentalRatingValue", "INT", existingColumnNames);
                    AddColumn(db, "TypedBaseItems", "UnratedType", "Text", existingColumnNames);
                    AddColumn(db, "TypedBaseItems", "TopParentId", "Text", existingColumnNames);
                    AddColumn(db, "TypedBaseItems", "TrailerTypes", "Text", existingColumnNames);
                    AddColumn(db, "TypedBaseItems", "CriticRating", "Float", existingColumnNames);
                    AddColumn(db, "TypedBaseItems", "CleanName", "Text", existingColumnNames);
                    AddColumn(db, "TypedBaseItems", "PresentationUniqueKey", "Text", existingColumnNames);
                    AddColumn(db, "TypedBaseItems", "OriginalTitle", "Text", existingColumnNames);
                    AddColumn(db, "TypedBaseItems", "PrimaryVersionId", "Text", existingColumnNames);
                    AddColumn(db, "TypedBaseItems", "DateLastMediaAdded", "DATETIME", existingColumnNames);
                    AddColumn(db, "TypedBaseItems", "Album", "Text", existingColumnNames);
                    AddColumn(db, "TypedBaseItems", "IsVirtualItem", "BIT", existingColumnNames);
                    AddColumn(db, "TypedBaseItems", "SeriesName", "Text", existingColumnNames);
                    AddColumn(db, "TypedBaseItems", "UserDataKey", "Text", existingColumnNames);
                    AddColumn(db, "TypedBaseItems", "SeasonName", "Text", existingColumnNames);
                    AddColumn(db, "TypedBaseItems", "SeasonId", "GUID", existingColumnNames);
                    AddColumn(db, "TypedBaseItems", "SeriesId", "GUID", existingColumnNames);
                    AddColumn(db, "TypedBaseItems", "ExternalSeriesId", "Text", existingColumnNames);
                    AddColumn(db, "TypedBaseItems", "Tagline", "Text", existingColumnNames);
                    AddColumn(db, "TypedBaseItems", "ProviderIds", "Text", existingColumnNames);
                    AddColumn(db, "TypedBaseItems", "Images", "Text", existingColumnNames);
                    AddColumn(db, "TypedBaseItems", "ProductionLocations", "Text", existingColumnNames);
                    AddColumn(db, "TypedBaseItems", "ExtraIds", "Text", existingColumnNames);
                    AddColumn(db, "TypedBaseItems", "TotalBitrate", "INT", existingColumnNames);
                    AddColumn(db, "TypedBaseItems", "ExtraType", "Text", existingColumnNames);
                    AddColumn(db, "TypedBaseItems", "Artists", "Text", existingColumnNames);
                    AddColumn(db, "TypedBaseItems", "AlbumArtists", "Text", existingColumnNames);
                    AddColumn(db, "TypedBaseItems", "ExternalId", "Text", existingColumnNames);
                    AddColumn(db, "TypedBaseItems", "SeriesPresentationUniqueKey", "Text", existingColumnNames);
                    AddColumn(db, "TypedBaseItems", "ShowId", "Text", existingColumnNames);
                    AddColumn(db, "TypedBaseItems", "OwnerId", "Text", existingColumnNames);
                    AddColumn(db, "TypedBaseItems", "Width", "INT", existingColumnNames);
                    AddColumn(db, "TypedBaseItems", "Height", "INT", existingColumnNames);
                    AddColumn(db, "TypedBaseItems", "Size", "BIGINT", existingColumnNames);

                    existingColumnNames = GetColumnNames(db, "ItemValues");
                    AddColumn(db, "ItemValues", "CleanValue", "Text", existingColumnNames);

                    existingColumnNames = GetColumnNames(db, ChaptersTableName);
                    AddColumn(db, ChaptersTableName, "ImageDateModified", "DATETIME", existingColumnNames);

                    existingColumnNames = GetColumnNames(db, "MediaStreams");
                    AddColumn(db, "MediaStreams", "IsAvc", "BIT", existingColumnNames);
                    AddColumn(db, "MediaStreams", "TimeBase", "TEXT", existingColumnNames);
                    AddColumn(db, "MediaStreams", "CodecTimeBase", "TEXT", existingColumnNames);
                    AddColumn(db, "MediaStreams", "Title", "TEXT", existingColumnNames);
                    AddColumn(db, "MediaStreams", "NalLengthSize", "TEXT", existingColumnNames);
                    AddColumn(db, "MediaStreams", "Comment", "TEXT", existingColumnNames);
                    AddColumn(db, "MediaStreams", "CodecTag", "TEXT", existingColumnNames);
                    AddColumn(db, "MediaStreams", "PixelFormat", "TEXT", existingColumnNames);
                    AddColumn(db, "MediaStreams", "BitDepth", "INT", existingColumnNames);
                    AddColumn(db, "MediaStreams", "RefFrames", "INT", existingColumnNames);
                    AddColumn(db, "MediaStreams", "KeyFrames", "TEXT", existingColumnNames);
                    AddColumn(db, "MediaStreams", "IsAnamorphic", "BIT", existingColumnNames);

                    AddColumn(db, "MediaStreams", "ColorPrimaries", "TEXT", existingColumnNames);
                    AddColumn(db, "MediaStreams", "ColorSpace", "TEXT", existingColumnNames);
                    AddColumn(db, "MediaStreams", "ColorTransfer", "TEXT", existingColumnNames);

                }, TransactionMode);

                connection.RunQueries(postQueries);
            }

            userDataRepo.Initialize(userManager, WriteLock, WriteConnection);
        }

        private static readonly string[] _retriveItemColumns =
        {
            "type",
            "data",
            "StartDate",
            "EndDate",
            "ChannelId",
            "IsMovie",
            "IsSeries",
            "EpisodeTitle",
            "IsRepeat",
            "CommunityRating",
            "CustomRating",
            "IndexNumber",
            "IsLocked",
            "PreferredMetadataLanguage",
            "PreferredMetadataCountryCode",
            "Width",
            "Height",
            "DateLastRefreshed",
            "Name",
            "Path",
            "PremiereDate",
            "Overview",
            "ParentIndexNumber",
            "ProductionYear",
            "OfficialRating",
            "ForcedSortName",
            "RunTimeTicks",
            "Size",
            "DateCreated",
            "DateModified",
            "guid",
            "Genres",
            "ParentId",
            "Audio",
            "ExternalServiceId",
            "IsInMixedFolder",
            "DateLastSaved",
            "LockedFields",
            "Studios",
            "Tags",
            "TrailerTypes",
            "OriginalTitle",
            "PrimaryVersionId",
            "DateLastMediaAdded",
            "Album",
            "CriticRating",
            "IsVirtualItem",
            "SeriesName",
            "SeasonName",
            "SeasonId",
            "SeriesId",
            "PresentationUniqueKey",
            "InheritedParentalRatingValue",
            "ExternalSeriesId",
            "Tagline",
            "ProviderIds",
            "Images",
            "ProductionLocations",
            "ExtraIds",
            "TotalBitrate",
            "ExtraType",
            "Artists",
            "AlbumArtists",
            "ExternalId",
            "SeriesPresentationUniqueKey",
            "ShowId",
            "OwnerId"
        };

        private static readonly string[] _mediaStreamSaveColumns =
        {
            "ItemId",
            "StreamIndex",
            "StreamType",
            "Codec",
            "Language",
            "ChannelLayout",
            "Profile",
            "AspectRatio",
            "Path",
            "IsInterlaced",
            "BitRate",
            "Channels",
            "SampleRate",
            "IsDefault",
            "IsForced",
            "IsExternal",
            "Height",
            "Width",
            "AverageFrameRate",
            "RealFrameRate",
            "Level",
            "PixelFormat",
            "BitDepth",
            "IsAnamorphic",
            "RefFrames",
            "CodecTag",
            "Comment",
            "NalLengthSize",
            "IsAvc",
            "Title",
            "TimeBase",
            "CodecTimeBase",
            "ColorPrimaries",
            "ColorSpace",
            "ColorTransfer"
        };

        private static readonly string[] _mediaAttachmentSaveColumns =
        {
            "ItemId",
            "AttachmentIndex",
            "Codec",
            "CodecTag",
            "Comment",
            "Filename",
            "MIMEType"
        };

        private static readonly string _mediaAttachmentInsertPrefix;

        private static string GetSaveItemCommandText()
        {
            var saveColumns = new[]
            {
                "guid",
                "type",
                "data",
                "Path",
                "StartDate",
                "EndDate",
                "ChannelId",
                "IsMovie",
                "IsSeries",
                "EpisodeTitle",
                "IsRepeat",
                "CommunityRating",
                "CustomRating",
                "IndexNumber",
                "IsLocked",
                "Name",
                "OfficialRating",
                "MediaType",
                "Overview",
                "ParentIndexNumber",
                "PremiereDate",
                "ProductionYear",
                "ParentId",
                "Genres",
                "InheritedParentalRatingValue",
                "SortName",
                "ForcedSortName",
                "RunTimeTicks",
                "Size",
                "DateCreated",
                "DateModified",
                "PreferredMetadataLanguage",
                "PreferredMetadataCountryCode",
                "Width",
                "Height",
                "DateLastRefreshed",
                "DateLastSaved",
                "IsInMixedFolder",
                "LockedFields",
                "Studios",
                "Audio",
                "ExternalServiceId",
                "Tags",
                "IsFolder",
                "UnratedType",
                "TopParentId",
                "TrailerTypes",
                "CriticRating",
                "CleanName",
                "PresentationUniqueKey",
                "OriginalTitle",
                "PrimaryVersionId",
                "DateLastMediaAdded",
                "Album",
                "IsVirtualItem",
                "SeriesName",
                "UserDataKey",
                "SeasonName",
                "SeasonId",
                "SeriesId",
                "ExternalSeriesId",
                "Tagline",
                "ProviderIds",
                "Images",
                "ProductionLocations",
                "ExtraIds",
                "TotalBitrate",
                "ExtraType",
                "Artists",
                "AlbumArtists",
                "ExternalId",
                "SeriesPresentationUniqueKey",
                "ShowId",
                "OwnerId"
            };

            var saveItemCommandCommandText = "replace into TypedBaseItems (" + string.Join(",", saveColumns) + ") values (";

            for (var i = 0; i < saveColumns.Length; i++)
            {
                if (i != 0)
                {
                    saveItemCommandCommandText += ",";
                }

                saveItemCommandCommandText += "@" + saveColumns[i];
            }

            return saveItemCommandCommandText + ")";
        }

        /// <summary>
        /// Save a standard item in the repo
        /// </summary>
        /// <param name="item">The item.</param>
        /// <param name="cancellationToken">The cancellation token.</param>
        /// <exception cref="ArgumentNullException">item</exception>
        public void SaveItem(BaseItem item, CancellationToken cancellationToken)
        {
            if (item == null)
            {
                throw new ArgumentNullException(nameof(item));
            }

            SaveItems(new[] { item }, cancellationToken);
        }

        public void SaveImages(BaseItem item)
        {
            if (item == null)
            {
                throw new ArgumentNullException(nameof(item));
            }

            CheckDisposed();

            using (var connection = GetConnection())
            {
                connection.RunInTransaction(db =>
                {
                    using (var saveImagesStatement = base.PrepareStatement(db, "Update TypedBaseItems set Images=@Images where guid=@Id"))
                    {
                        saveImagesStatement.TryBind("@Id", item.Id.ToByteArray());
                        saveImagesStatement.TryBind("@Images", SerializeImages(item));

                        saveImagesStatement.MoveNext();
                    }
                }, TransactionMode);
            }
        }

        /// <summary>
        /// Saves the items.
        /// </summary>
        /// <param name="items">The items.</param>
        /// <param name="cancellationToken">The cancellation token.</param>
        /// <exception cref="ArgumentNullException">
        /// items
        /// or
        /// cancellationToken
        /// </exception>
        public void SaveItems(IEnumerable<BaseItem> items, CancellationToken cancellationToken)
        {
            if (items == null)
            {
                throw new ArgumentNullException(nameof(items));
            }

            cancellationToken.ThrowIfCancellationRequested();

            CheckDisposed();

            var tuples = new List<(BaseItem, List<Guid>, BaseItem, string, List<string>)>();
            foreach (var item in items)
            {
                var ancestorIds = item.SupportsAncestors ?
                    item.GetAncestorIds().Distinct().ToList() :
                    null;

                var topParent = item.GetTopParent();

                var userdataKey = item.GetUserDataKeys().FirstOrDefault();
                var inheritedTags = item.GetInheritedTags();

                tuples.Add((item, ancestorIds, topParent, userdataKey, inheritedTags));
            }

            using (var connection = GetConnection())
            {
                connection.RunInTransaction(db =>
                {
                    SaveItemsInTranscation(db, tuples);
                }, TransactionMode);
            }
        }

        private void SaveItemsInTranscation(IDatabaseConnection db, IEnumerable<(BaseItem, List<Guid>, BaseItem, string, List<string>)> tuples)
        {
            var statements = PrepareAll(db, new string[]
            {
                GetSaveItemCommandText(),
                "delete from AncestorIds where ItemId=@ItemId"
            }).ToList();

            using (var saveItemStatement = statements[0])
            using (var deleteAncestorsStatement = statements[1])
            {
                var requiresReset = false;
                foreach (var tuple in tuples)
                {
                    if (requiresReset)
                    {
                        saveItemStatement.Reset();
                    }

                    var item = tuple.Item1;
                    var topParent = tuple.Item3;
                    var userDataKey = tuple.Item4;

                    SaveItem(item, topParent, userDataKey, saveItemStatement);

                    var inheritedTags = tuple.Item5;

                    if (item.SupportsAncestors)
                    {
                        UpdateAncestors(item.Id, tuple.Item2, db, deleteAncestorsStatement);
                    }

                    UpdateItemValues(item.Id, GetItemValuesToSave(item, inheritedTags), db);

                    requiresReset = true;
                }
            }
        }

        private string GetPathToSave(string path)
        {
            if (path == null)
            {
                return null;
            }

            return _appHost.ReverseVirtualPath(path);
        }

        private string RestorePath(string path)
        {
            return _appHost.ExpandVirtualPath(path);
        }

        private void SaveItem(BaseItem item, BaseItem topParent, string userDataKey, IStatement saveItemStatement)
        {
            Type type = item.GetType();

            saveItemStatement.TryBind("@guid", item.Id);
            saveItemStatement.TryBind("@type", type.FullName);

            if (TypeRequiresDeserialization(type))
            {
                saveItemStatement.TryBind("@data", JsonSerializer.SerializeToUtf8Bytes(item, type, _jsonOptions));
            }
            else
            {
                saveItemStatement.TryBindNull("@data");
            }

            saveItemStatement.TryBind("@Path", GetPathToSave(item.Path));

            if (item is IHasStartDate hasStartDate)
            {
                saveItemStatement.TryBind("@StartDate", hasStartDate.StartDate);
            }
            else
            {
                saveItemStatement.TryBindNull("@StartDate");
            }

            if (item.EndDate.HasValue)
            {
                saveItemStatement.TryBind("@EndDate", item.EndDate.Value);
            }
            else
            {
                saveItemStatement.TryBindNull("@EndDate");
            }

            saveItemStatement.TryBind("@ChannelId", item.ChannelId.Equals(Guid.Empty) ? null : item.ChannelId.ToString("N", CultureInfo.InvariantCulture));

            if (item is IHasProgramAttributes hasProgramAttributes)
            {
                saveItemStatement.TryBind("@IsMovie", hasProgramAttributes.IsMovie);
                saveItemStatement.TryBind("@IsSeries", hasProgramAttributes.IsSeries);
                saveItemStatement.TryBind("@EpisodeTitle", hasProgramAttributes.EpisodeTitle);
                saveItemStatement.TryBind("@IsRepeat", hasProgramAttributes.IsRepeat);
            }
            else
            {
                saveItemStatement.TryBindNull("@IsMovie");
                saveItemStatement.TryBindNull("@IsSeries");
                saveItemStatement.TryBindNull("@EpisodeTitle");
                saveItemStatement.TryBindNull("@IsRepeat");
            }

            saveItemStatement.TryBind("@CommunityRating", item.CommunityRating);
            saveItemStatement.TryBind("@CustomRating", item.CustomRating);
            saveItemStatement.TryBind("@IndexNumber", item.IndexNumber);
            saveItemStatement.TryBind("@IsLocked", item.IsLocked);
            saveItemStatement.TryBind("@Name", item.Name);
            saveItemStatement.TryBind("@OfficialRating", item.OfficialRating);
            saveItemStatement.TryBind("@MediaType", item.MediaType);
            saveItemStatement.TryBind("@Overview", item.Overview);
            saveItemStatement.TryBind("@ParentIndexNumber", item.ParentIndexNumber);
            saveItemStatement.TryBind("@PremiereDate", item.PremiereDate);
            saveItemStatement.TryBind("@ProductionYear", item.ProductionYear);

            var parentId = item.ParentId;
            if (parentId.Equals(Guid.Empty))
            {
                saveItemStatement.TryBindNull("@ParentId");
            }
            else
            {
                saveItemStatement.TryBind("@ParentId", parentId);
            }

            if (item.Genres.Length > 0)
            {
                saveItemStatement.TryBind("@Genres", string.Join("|", item.Genres));
            }
            else
            {
                saveItemStatement.TryBindNull("@Genres");
            }

            saveItemStatement.TryBind("@InheritedParentalRatingValue", item.InheritedParentalRatingValue);

            saveItemStatement.TryBind("@SortName", item.SortName);

            saveItemStatement.TryBind("@ForcedSortName", item.ForcedSortName);

            saveItemStatement.TryBind("@RunTimeTicks", item.RunTimeTicks);
            saveItemStatement.TryBind("@Size", item.Size);

            saveItemStatement.TryBind("@DateCreated", item.DateCreated);
            saveItemStatement.TryBind("@DateModified", item.DateModified);

            saveItemStatement.TryBind("@PreferredMetadataLanguage", item.PreferredMetadataLanguage);
            saveItemStatement.TryBind("@PreferredMetadataCountryCode", item.PreferredMetadataCountryCode);

            if (item.Width > 0)
            {
                saveItemStatement.TryBind("@Width", item.Width);
            }
            else
            {
                saveItemStatement.TryBindNull("@Width");
            }
            if (item.Height > 0)
            {
                saveItemStatement.TryBind("@Height", item.Height);
            }
            else
            {
                saveItemStatement.TryBindNull("@Height");
            }

            if (item.DateLastRefreshed != default(DateTime))
            {
                saveItemStatement.TryBind("@DateLastRefreshed", item.DateLastRefreshed);
            }
            else
            {
                saveItemStatement.TryBindNull("@DateLastRefreshed");
            }

            if (item.DateLastSaved != default(DateTime))
            {
                saveItemStatement.TryBind("@DateLastSaved", item.DateLastSaved);
            }
            else
            {
                saveItemStatement.TryBindNull("@DateLastSaved");
            }

            saveItemStatement.TryBind("@IsInMixedFolder", item.IsInMixedFolder);

            if (item.LockedFields.Length > 0)
            {
                saveItemStatement.TryBind("@LockedFields", string.Join("|", item.LockedFields));
            }
            else
            {
                saveItemStatement.TryBindNull("@LockedFields");
            }

            if (item.Studios.Length > 0)
            {
                saveItemStatement.TryBind("@Studios", string.Join("|", item.Studios));
            }
            else
            {
                saveItemStatement.TryBindNull("@Studios");
            }

            if (item.Audio.HasValue)
            {
                saveItemStatement.TryBind("@Audio", item.Audio.Value.ToString());
            }
            else
            {
                saveItemStatement.TryBindNull("@Audio");
            }

            if (item is LiveTvChannel liveTvChannel)
            {
                saveItemStatement.TryBind("@ExternalServiceId", liveTvChannel.ServiceName);
            }
            else
            {
                saveItemStatement.TryBindNull("@ExternalServiceId");
            }

            if (item.Tags.Length > 0)
            {
                saveItemStatement.TryBind("@Tags", string.Join("|", item.Tags));
            }
            else
            {
                saveItemStatement.TryBindNull("@Tags");
            }

            saveItemStatement.TryBind("@IsFolder", item.IsFolder);

            saveItemStatement.TryBind("@UnratedType", item.GetBlockUnratedType().ToString());

            if (topParent == null)
            {
                saveItemStatement.TryBindNull("@TopParentId");
            }
            else
            {
                saveItemStatement.TryBind("@TopParentId", topParent.Id.ToString("N", CultureInfo.InvariantCulture));
            }

            if (item is Trailer trailer && trailer.TrailerTypes.Length > 0)
            {
                saveItemStatement.TryBind("@TrailerTypes", string.Join("|", trailer.TrailerTypes));
            }
            else
            {
                saveItemStatement.TryBindNull("@TrailerTypes");
            }

            saveItemStatement.TryBind("@CriticRating", item.CriticRating);

            if (string.IsNullOrWhiteSpace(item.Name))
            {
                saveItemStatement.TryBindNull("@CleanName");
            }
            else
            {
                saveItemStatement.TryBind("@CleanName", GetCleanValue(item.Name));
            }

            saveItemStatement.TryBind("@PresentationUniqueKey", item.PresentationUniqueKey);
            saveItemStatement.TryBind("@OriginalTitle", item.OriginalTitle);

            if (item is Video video)
            {
                saveItemStatement.TryBind("@PrimaryVersionId", video.PrimaryVersionId);
            }
            else
            {
                saveItemStatement.TryBindNull("@PrimaryVersionId");
            }

            if (item is Folder folder && folder.DateLastMediaAdded.HasValue)
            {
                saveItemStatement.TryBind("@DateLastMediaAdded", folder.DateLastMediaAdded.Value);
            }
            else
            {
                saveItemStatement.TryBindNull("@DateLastMediaAdded");
            }

            saveItemStatement.TryBind("@Album", item.Album);
            saveItemStatement.TryBind("@IsVirtualItem", item.IsVirtualItem);

            if (item is IHasSeries hasSeriesName)
            {
                saveItemStatement.TryBind("@SeriesName", hasSeriesName.SeriesName);
            }
            else
            {
                saveItemStatement.TryBindNull("@SeriesName");
            }
            if (string.IsNullOrWhiteSpace(userDataKey))
            {
                saveItemStatement.TryBindNull("@UserDataKey");
            }
            else
            {
                saveItemStatement.TryBind("@UserDataKey", userDataKey);
            }

            if (item is Episode episode)
            {
                saveItemStatement.TryBind("@SeasonName", episode.SeasonName);

                var nullableSeasonId = episode.SeasonId == Guid.Empty ? (Guid?)null : episode.SeasonId;

                saveItemStatement.TryBind("@SeasonId", nullableSeasonId);
            }
            else
            {
                saveItemStatement.TryBindNull("@SeasonName");
                saveItemStatement.TryBindNull("@SeasonId");
            }

            if (item is IHasSeries hasSeries)
            {
                var nullableSeriesId = hasSeries.SeriesId.Equals(Guid.Empty) ? (Guid?)null : hasSeries.SeriesId;

                saveItemStatement.TryBind("@SeriesId", nullableSeriesId);
                saveItemStatement.TryBind("@SeriesPresentationUniqueKey", hasSeries.SeriesPresentationUniqueKey);
            }
            else
            {
                saveItemStatement.TryBindNull("@SeriesId");
                saveItemStatement.TryBindNull("@SeriesPresentationUniqueKey");
            }

            saveItemStatement.TryBind("@ExternalSeriesId", item.ExternalSeriesId);
            saveItemStatement.TryBind("@Tagline", item.Tagline);

            saveItemStatement.TryBind("@ProviderIds", SerializeProviderIds(item));
            saveItemStatement.TryBind("@Images", SerializeImages(item));

            if (item.ProductionLocations.Length > 0)
            {
                saveItemStatement.TryBind("@ProductionLocations", string.Join("|", item.ProductionLocations));
            }
            else
            {
                saveItemStatement.TryBindNull("@ProductionLocations");
            }

            if (item.ExtraIds.Length > 0)
            {
                saveItemStatement.TryBind("@ExtraIds", string.Join("|", item.ExtraIds));
            }
            else
            {
                saveItemStatement.TryBindNull("@ExtraIds");
            }

            saveItemStatement.TryBind("@TotalBitrate", item.TotalBitrate);
            if (item.ExtraType.HasValue)
            {
                saveItemStatement.TryBind("@ExtraType", item.ExtraType.Value.ToString());
            }
            else
            {
                saveItemStatement.TryBindNull("@ExtraType");
            }

            string artists = null;
            if (item is IHasArtist hasArtists && hasArtists.Artists.Count > 0)
            {
                artists = string.Join("|", hasArtists.Artists);
            }
            saveItemStatement.TryBind("@Artists", artists);

            string albumArtists = null;
            if (item is IHasAlbumArtist hasAlbumArtists
                && hasAlbumArtists.AlbumArtists.Count > 0)
            {
                albumArtists = string.Join("|", hasAlbumArtists.AlbumArtists);
            }

            saveItemStatement.TryBind("@AlbumArtists", albumArtists);
            saveItemStatement.TryBind("@ExternalId", item.ExternalId);

            if (item is LiveTvProgram program)
            {
                saveItemStatement.TryBind("@ShowId", program.ShowId);
            }
            else
            {
                saveItemStatement.TryBindNull("@ShowId");
            }

            Guid ownerId = item.OwnerId;
            if (ownerId == Guid.Empty)
            {
                saveItemStatement.TryBindNull("@OwnerId");
            }
            else
            {
                saveItemStatement.TryBind("@OwnerId", ownerId);
            }

            saveItemStatement.MoveNext();
        }

        private static string SerializeProviderIds(BaseItem item)
        {
            StringBuilder str = new StringBuilder();
            foreach (var i in item.ProviderIds)
            {
                // Ideally we shouldn't need this IsNullOrWhiteSpace check,
                // but we're seeing some cases of bad data slip through
                if (string.IsNullOrWhiteSpace(i.Value))
                {
                    continue;
                }

                str.Append($"{i.Key}={i.Value}|");
            }

            if (str.Length == 0)
            {
                return null;
            }

            str.Length -= 1; // Remove last |
            return str.ToString();
        }

        private static void DeserializeProviderIds(string value, BaseItem item)
        {
            if (string.IsNullOrWhiteSpace(value))
            {
                return;
            }

            if (item.ProviderIds.Count > 0)
            {
                return;
            }

            var parts = value.Split(new[] { '|' }, StringSplitOptions.RemoveEmptyEntries);

            foreach (var part in parts)
            {
                var idParts = part.Split('=');

                if (idParts.Length == 2)
                {
                    item.SetProviderId(idParts[0], idParts[1]);
                }
            }
        }

        private string SerializeImages(BaseItem item)
        {
            var images = item.ImageInfos;

            if (images.Length == 0)
            {
                return null;
            }

            StringBuilder str = new StringBuilder();
            foreach (var i in images)
            {
                if (string.IsNullOrWhiteSpace(i.Path))
                {
                    continue;
                }
                str.Append(ToValueString(i) + "|");
            }

            str.Length -= 1; // Remove last |
            return str.ToString();
        }

        private void DeserializeImages(string value, BaseItem item)
        {
            if (string.IsNullOrWhiteSpace(value))
            {
                return;
            }

            if (item.ImageInfos.Length > 0)
            {
                return;
            }

            var parts = value.Split(new[] { '|' }, StringSplitOptions.RemoveEmptyEntries);
            var list = new List<ItemImageInfo>();
            foreach (var part in parts)
            {
                var image = ItemImageInfoFromValueString(part);

                if (image != null)
                {
                    list.Add(image);
                }
            }

            item.ImageInfos = list.ToArray();
        }

        public string ToValueString(ItemImageInfo image)
        {
            var delimeter = "*";

            var path = image.Path;

            if (path == null)
            {
                path = string.Empty;
            }

            return GetPathToSave(path) +
                   delimeter +
                   image.DateModified.Ticks.ToString(CultureInfo.InvariantCulture) +
                   delimeter +
                   image.Type +
                   delimeter +
                   image.Width.ToString(CultureInfo.InvariantCulture) +
                   delimeter +
                   image.Height.ToString(CultureInfo.InvariantCulture);
        }

        public ItemImageInfo ItemImageInfoFromValueString(string value)
        {
            var parts = value.Split(new[] { '*' }, StringSplitOptions.None);

            if (parts.Length < 3)
            {
                return null;
            }

            var image = new ItemImageInfo();

            image.Path = RestorePath(parts[0]);

            if (long.TryParse(parts[1], NumberStyles.Any, CultureInfo.InvariantCulture, out var ticks))
            {
                image.DateModified = new DateTime(ticks, DateTimeKind.Utc);
            }

            if (Enum.TryParse(parts[2], true, out ImageType type))
            {
                image.Type = type;
            }

            if (parts.Length >= 5)
            {
                if (int.TryParse(parts[3], NumberStyles.Integer, CultureInfo.InvariantCulture, out var width)
                    && int.TryParse(parts[4], NumberStyles.Integer, CultureInfo.InvariantCulture, out var height))
                {
                    image.Width = width;
                    image.Height = height;
                }
            }

            return image;
        }

        /// <summary>
        /// Internal retrieve from items or users table
        /// </summary>
        /// <param name="id">The id.</param>
        /// <returns>BaseItem.</returns>
        /// <exception cref="ArgumentNullException">id</exception>
        /// <exception cref="ArgumentException"></exception>
        public BaseItem RetrieveItem(Guid id)
        {
            if (id == Guid.Empty)
            {
                throw new ArgumentException("Guid can't be empty", nameof(id));
            }

            CheckDisposed();

            using (var connection = GetConnection(true))
            {
                using (var statement = PrepareStatement(connection, "select " + string.Join(",", _retriveItemColumns) + " from TypedBaseItems where guid = @guid"))
                {
                    statement.TryBind("@guid", id);

                    foreach (var row in statement.ExecuteQuery())
                    {
                        return GetItem(row, new InternalItemsQuery());
                    }
                }
            }

            return null;
        }

        private bool TypeRequiresDeserialization(Type type)
        {
            if (_config.Configuration.SkipDeserializationForBasicTypes)
            {
                if (type == typeof(Channel))
                {
                    return false;
                }
                else if (type == typeof(UserRootFolder))
                {
                    return false;
                }
            }

            if (type == typeof(Season))
            {
                return false;
            }
            else if (type == typeof(MusicArtist))
            {
                return false;
            }
            else if (type == typeof(Person))
            {
                return false;
            }
            else if (type == typeof(MusicGenre))
            {
                return false;
            }
            else if (type == typeof(Genre))
            {
                return false;
            }
            else if (type == typeof(Studio))
            {
                return false;
            }
            else if (type == typeof(PlaylistsFolder))
            {
                return false;
            }
            else if (type == typeof(PhotoAlbum))
            {
                return false;
            }
            else if (type == typeof(Year))
            {
                return false;
            }
            else if (type == typeof(Book))
            {
                return false;
            }
            else if (type == typeof(LiveTvProgram))
            {
                return false;
            }
            else if (type == typeof(AudioBook))
            {
                return false;
            }
            else if (type == typeof(Audio))
            {
                return false;
            }
            else if (type == typeof(MusicAlbum))
            {
                return false;
            }

            return true;
        }

        private BaseItem GetItem(IReadOnlyList<IResultSetValue> reader, InternalItemsQuery query)
        {
            return GetItem(reader, query, HasProgramAttributes(query), HasEpisodeAttributes(query), HasServiceName(query), HasStartDate(query), HasTrailerTypes(query), HasArtistFields(query), HasSeriesFields(query));
        }

        private BaseItem GetItem(IReadOnlyList<IResultSetValue> reader, InternalItemsQuery query, bool enableProgramAttributes, bool hasEpisodeAttributes, bool hasServiceName, bool queryHasStartDate, bool hasTrailerTypes, bool hasArtistFields, bool hasSeriesFields)
        {
            var typeString = reader.GetString(0);

            var type = _typeMapper.GetType(typeString);

            if (type == null)
            {
                return null;
            }

            BaseItem item = null;

            if (TypeRequiresDeserialization(type))
            {
                try
                {
                    item = JsonSerializer.Deserialize(reader[1].ToBlob(), type, _jsonOptions) as BaseItem;
                }
                catch (JsonException ex)
                {
                    Logger.LogError(ex, "Error deserializing item with JSON: {Data}", reader.GetString(1));
                }
            }

            if (item == null)
            {
                try
                {
                    item = Activator.CreateInstance(type) as BaseItem;
                }
                catch
                {
                }
            }

            if (item == null)
            {
                return null;
            }

            var index = 2;

            if (queryHasStartDate)
            {
                if (!reader.IsDBNull(index))
                {
                    if (item is IHasStartDate hasStartDate)
                    {
                        hasStartDate.StartDate = reader[index].ReadDateTime();
                    }
                }
                index++;
            }

            if (!reader.IsDBNull(index))
            {
                item.EndDate = reader[index].TryReadDateTime();
            }
            index++;

            if (!reader.IsDBNull(index))
            {
                item.ChannelId = new Guid(reader.GetString(index));
            }
            index++;

            if (enableProgramAttributes)
            {
                if (item is IHasProgramAttributes hasProgramAttributes)
                {
                    if (!reader.IsDBNull(index))
                    {
                        hasProgramAttributes.IsMovie = reader.GetBoolean(index);
                    }
                    index++;

                    if (!reader.IsDBNull(index))
                    {
                        hasProgramAttributes.IsSeries = reader.GetBoolean(index);
                    }
                    index++;

                    if (!reader.IsDBNull(index))
                    {
                        hasProgramAttributes.EpisodeTitle = reader.GetString(index);
                    }
                    index++;

                    if (!reader.IsDBNull(index))
                    {
                        hasProgramAttributes.IsRepeat = reader.GetBoolean(index);
                    }
                    index++;
                }
                else
                {
                    index += 4;
                }
            }

            if (!reader.IsDBNull(index))
            {
                item.CommunityRating = reader.GetFloat(index);
            }
            index++;

            if (HasField(query, ItemFields.CustomRating))
            {
                if (!reader.IsDBNull(index))
                {
                    item.CustomRating = reader.GetString(index);
                }
                index++;
            }

            if (!reader.IsDBNull(index))
            {
                item.IndexNumber = reader.GetInt32(index);
            }
            index++;

            if (HasField(query, ItemFields.Settings))
            {
                if (!reader.IsDBNull(index))
                {
                    item.IsLocked = reader.GetBoolean(index);
                }
                index++;

                if (!reader.IsDBNull(index))
                {
                    item.PreferredMetadataLanguage = reader.GetString(index);
                }
                index++;

                if (!reader.IsDBNull(index))
                {
                    item.PreferredMetadataCountryCode = reader.GetString(index);
                }
                index++;
            }

            if (HasField(query, ItemFields.Width))
            {
                if (!reader.IsDBNull(index))
                {
                    item.Width = reader.GetInt32(index);
                }
                index++;
            }

            if (HasField(query, ItemFields.Height))
            {
                if (!reader.IsDBNull(index))
                {
                    item.Height = reader.GetInt32(index);
                }
                index++;
            }

            if (HasField(query, ItemFields.DateLastRefreshed))
            {
                if (!reader.IsDBNull(index))
                {
                    item.DateLastRefreshed = reader[index].ReadDateTime();
                }
                index++;
            }

            if (!reader.IsDBNull(index))
            {
                item.Name = reader.GetString(index);
            }
            index++;

            if (!reader.IsDBNull(index))
            {
                item.Path = RestorePath(reader.GetString(index));
            }
            index++;

            if (!reader.IsDBNull(index))
            {
                item.PremiereDate = reader[index].TryReadDateTime();
            }
            index++;

            if (HasField(query, ItemFields.Overview))
            {
                if (!reader.IsDBNull(index))
                {
                    item.Overview = reader.GetString(index);
                }
                index++;
            }

            if (!reader.IsDBNull(index))
            {
                item.ParentIndexNumber = reader.GetInt32(index);
            }
            index++;

            if (!reader.IsDBNull(index))
            {
                item.ProductionYear = reader.GetInt32(index);
            }
            index++;

            if (!reader.IsDBNull(index))
            {
                item.OfficialRating = reader.GetString(index);
            }
            index++;

            if (HasField(query, ItemFields.SortName))
            {
                if (!reader.IsDBNull(index))
                {
                    item.ForcedSortName = reader.GetString(index);
                }
                index++;
            }

            if (!reader.IsDBNull(index))
            {
                item.RunTimeTicks = reader.GetInt64(index);
            }
            index++;

            if (!reader.IsDBNull(index))
            {
                item.Size = reader.GetInt64(index);
            }
            index++;

            if (HasField(query, ItemFields.DateCreated))
            {
                if (!reader.IsDBNull(index))
                {
                    item.DateCreated = reader[index].ReadDateTime();
                }
                index++;
            }

            if (!reader.IsDBNull(index))
            {
                item.DateModified = reader[index].ReadDateTime();
            }
            index++;

            item.Id = reader.GetGuid(index);
            index++;

            if (HasField(query, ItemFields.Genres))
            {
                if (!reader.IsDBNull(index))
                {
                    item.Genres = reader.GetString(index).Split(new[] { '|' }, StringSplitOptions.RemoveEmptyEntries);
                }
                index++;
            }

            if (!reader.IsDBNull(index))
            {
                item.ParentId = reader.GetGuid(index);
            }
            index++;

            if (!reader.IsDBNull(index))
            {
                if (Enum.TryParse(reader.GetString(index), true, out ProgramAudio audio))
                {
                    item.Audio = audio;
                }
            }
            index++;

            // TODO: Even if not needed by apps, the server needs it internally
            // But get this excluded from contexts where it is not needed
            if (hasServiceName)
            {
                if (item is LiveTvChannel liveTvChannel)
                {
                    if (!reader.IsDBNull(index))
                    {
                        liveTvChannel.ServiceName = reader.GetString(index);
                    }
                }
                index++;
            }

            if (!reader.IsDBNull(index))
            {
                item.IsInMixedFolder = reader.GetBoolean(index);
            }
            index++;

            if (HasField(query, ItemFields.DateLastSaved))
            {
                if (!reader.IsDBNull(index))
                {
                    item.DateLastSaved = reader[index].ReadDateTime();
                }
                index++;
            }

            if (HasField(query, ItemFields.Settings))
            {
                if (!reader.IsDBNull(index))
                {
                    IEnumerable<MetadataFields> GetLockedFields(string s)
                    {
                        foreach (var i in s.Split(new[] { '|' }, StringSplitOptions.RemoveEmptyEntries))
                        {
                            if (Enum.TryParse(i, true, out MetadataFields parsedValue))
                            {
                                yield return parsedValue;
                            }
                        }
                    }
                    item.LockedFields = GetLockedFields(reader.GetString(index)).ToArray();
                }
                index++;
            }

            if (HasField(query, ItemFields.Studios))
            {
                if (!reader.IsDBNull(index))
                {
                    item.Studios = reader.GetString(index).Split(new[] { '|' }, StringSplitOptions.RemoveEmptyEntries);
                }
                index++;
            }

            if (HasField(query, ItemFields.Tags))
            {
                if (!reader.IsDBNull(index))
                {
                    item.Tags = reader.GetString(index).Split(new[] { '|' }, StringSplitOptions.RemoveEmptyEntries);
                }
                index++;
            }

            if (hasTrailerTypes)
            {
                if (item is Trailer trailer)
                {
                    if (!reader.IsDBNull(index))
                    {
                        IEnumerable<TrailerType> GetTrailerTypes(string s)
                        {
                            foreach (var i in s.Split(new[] { '|' }, StringSplitOptions.RemoveEmptyEntries))
                            {
                                if (Enum.TryParse(i, true, out TrailerType parsedValue))
                                {
                                    yield return parsedValue;
                                }
                            }
                        }
                        trailer.TrailerTypes = GetTrailerTypes(reader.GetString(index)).ToArray();
                    }
                }
                index++;
            }

            if (HasField(query, ItemFields.OriginalTitle))
            {
                if (!reader.IsDBNull(index))
                {
                    item.OriginalTitle = reader.GetString(index);
                }
                index++;
            }

            if (item is Video video)
            {
                if (!reader.IsDBNull(index))
                {
                    video.PrimaryVersionId = reader.GetString(index);
                }
            }
            index++;

            if (HasField(query, ItemFields.DateLastMediaAdded))
            {
                if (item is Folder folder && !reader.IsDBNull(index))
                {
                    folder.DateLastMediaAdded = reader[index].TryReadDateTime();
                }
                index++;
            }

            if (!reader.IsDBNull(index))
            {
                item.Album = reader.GetString(index);
            }
            index++;

            if (!reader.IsDBNull(index))
            {
                item.CriticRating = reader.GetFloat(index);
            }
            index++;

            if (!reader.IsDBNull(index))
            {
                item.IsVirtualItem = reader.GetBoolean(index);
            }
            index++;

            if (item is IHasSeries hasSeriesName)
            {
                if (!reader.IsDBNull(index))
                {
                    hasSeriesName.SeriesName = reader.GetString(index);
                }
            }
            index++;

            if (hasEpisodeAttributes)
            {
                if (item is Episode episode)
                {
                    if (!reader.IsDBNull(index))
                    {
                        episode.SeasonName = reader.GetString(index);
                    }
                    index++;
                    if (!reader.IsDBNull(index))
                    {
                        episode.SeasonId = reader.GetGuid(index);
                    }
                }
                else
                {
                    index++;
                }
                index++;
            }

            var hasSeries = item as IHasSeries;
            if (hasSeriesFields)
            {
                if (hasSeries != null)
                {
                    if (!reader.IsDBNull(index))
                    {
                        hasSeries.SeriesId = reader.GetGuid(index);
                    }
                }
                index++;
            }

            if (HasField(query, ItemFields.PresentationUniqueKey))
            {
                if (!reader.IsDBNull(index))
                {
                    item.PresentationUniqueKey = reader.GetString(index);
                }
                index++;
            }

            if (HasField(query, ItemFields.InheritedParentalRatingValue))
            {
                if (!reader.IsDBNull(index))
                {
                    item.InheritedParentalRatingValue = reader.GetInt32(index);
                }
                index++;
            }

            if (HasField(query, ItemFields.ExternalSeriesId))
            {
                if (!reader.IsDBNull(index))
                {
                    item.ExternalSeriesId = reader.GetString(index);
                }
                index++;
            }

            if (HasField(query, ItemFields.Taglines))
            {
                if (!reader.IsDBNull(index))
                {
                    item.Tagline = reader.GetString(index);
                }
                index++;
            }

            if (!reader.IsDBNull(index))
            {
                DeserializeProviderIds(reader.GetString(index), item);
            }
            index++;

            if (query.DtoOptions.EnableImages)
            {
                if (!reader.IsDBNull(index))
                {
                    DeserializeImages(reader.GetString(index), item);
                }
                index++;
            }

            if (HasField(query, ItemFields.ProductionLocations))
            {
                if (!reader.IsDBNull(index))
                {
                    item.ProductionLocations = reader.GetString(index).Split(new[] { '|' }, StringSplitOptions.RemoveEmptyEntries).ToArray();
                }
                index++;
            }

            if (HasField(query, ItemFields.ExtraIds))
            {
                if (!reader.IsDBNull(index))
                {
                    item.ExtraIds = SplitToGuids(reader.GetString(index));
                }
                index++;
            }

            if (!reader.IsDBNull(index))
            {
                item.TotalBitrate = reader.GetInt32(index);
            }
            index++;

            if (!reader.IsDBNull(index))
            {
                if (Enum.TryParse(reader.GetString(index), true, out ExtraType extraType))
                {
                    item.ExtraType = extraType;
                }
            }
            index++;

            if (hasArtistFields)
            {
                if (item is IHasArtist hasArtists && !reader.IsDBNull(index))
                {
                    hasArtists.Artists = reader.GetString(index).Split(new[] { '|' }, StringSplitOptions.RemoveEmptyEntries);
                }
                index++;

                if (item is IHasAlbumArtist hasAlbumArtists && !reader.IsDBNull(index))
                {
                    hasAlbumArtists.AlbumArtists = reader.GetString(index).Split(new[] { '|' }, StringSplitOptions.RemoveEmptyEntries);
                }
                index++;
            }

            if (!reader.IsDBNull(index))
            {
                item.ExternalId = reader.GetString(index);
            }
            index++;

            if (HasField(query, ItemFields.SeriesPresentationUniqueKey))
            {
                if (hasSeries != null)
                {
                    if (!reader.IsDBNull(index))
                    {
                        hasSeries.SeriesPresentationUniqueKey = reader.GetString(index);
                    }
                }
                index++;
            }

            if (enableProgramAttributes)
            {
                if (item is LiveTvProgram program && !reader.IsDBNull(index))
                {
                    program.ShowId = reader.GetString(index);
                }
                index++;
            }

            if (!reader.IsDBNull(index))
            {
                item.OwnerId = reader.GetGuid(index);
            }
            index++;

            return item;
        }

        private static Guid[] SplitToGuids(string value)
        {
            var ids = value.Split('|');

            var result = new Guid[ids.Length];

            for (var i = 0; i < result.Length; i++)
            {
                result[i] = new Guid(ids[i]);
            }

            return result;
        }

        /// <summary>
        /// Gets chapters for an item
        /// </summary>
        /// <param name="item">The item.</param>
        /// <returns>IEnumerable{ChapterInfo}.</returns>
        /// <exception cref="ArgumentNullException">id</exception>
        public List<ChapterInfo> GetChapters(BaseItem item)
        {
            CheckDisposed();

            using (var connection = GetConnection(true))
            {
                var chapters = new List<ChapterInfo>();

                using (var statement = PrepareStatement(connection, "select StartPositionTicks,Name,ImagePath,ImageDateModified from " + ChaptersTableName + " where ItemId = @ItemId order by ChapterIndex asc"))
                {
                    statement.TryBind("@ItemId", item.Id);

                    foreach (var row in statement.ExecuteQuery())
                    {
                        chapters.Add(GetChapter(row, item));
                    }
                }

                return chapters;
            }
        }

        /// <summary>
        /// Gets a single chapter for an item
        /// </summary>
        /// <param name="item">The item.</param>
        /// <param name="index">The index.</param>
        /// <returns>ChapterInfo.</returns>
        /// <exception cref="ArgumentNullException">id</exception>
        public ChapterInfo GetChapter(BaseItem item, int index)
        {
            CheckDisposed();

            using (var connection = GetConnection(true))
            {
                using (var statement = PrepareStatement(connection, "select StartPositionTicks,Name,ImagePath,ImageDateModified from " + ChaptersTableName + " where ItemId = @ItemId and ChapterIndex=@ChapterIndex"))
                {
                    statement.TryBind("@ItemId", item.Id);
                    statement.TryBind("@ChapterIndex", index);

                    foreach (var row in statement.ExecuteQuery())
                    {
                        return GetChapter(row, item);
                    }
                }
            }

            return null;
        }

        /// <summary>
        /// Gets the chapter.
        /// </summary>
        /// <param name="reader">The reader.</param>
        /// <returns>ChapterInfo.</returns>
        private ChapterInfo GetChapter(IReadOnlyList<IResultSetValue> reader, BaseItem item)
        {
            var chapter = new ChapterInfo
            {
                StartPositionTicks = reader.GetInt64(0)
            };

            if (!reader.IsDBNull(1))
            {
                chapter.Name = reader.GetString(1);
            }

            if (!reader.IsDBNull(2))
            {
                chapter.ImagePath = reader.GetString(2);

                if (!string.IsNullOrEmpty(chapter.ImagePath))
                {
<<<<<<< HEAD
                    try
                    {
                        chapter.ImageTag = ImageProcessor.GetImageCacheTag(item, chapter);
                    }
                    catch (Exception ex)
                    {
                        Logger.LogError(ex, "Failed to create image cache tag.");
                    }
=======
                    chapter.ImageTag = _imageProcessor.GetImageCacheTag(item, chapter);
>>>>>>> 97e383d1
                }
            }

            if (!reader.IsDBNull(3))
            {
                chapter.ImageDateModified = reader[3].ReadDateTime();
            }

            return chapter;
        }

        /// <summary>
        /// Saves the chapters.
        /// </summary>
        public void SaveChapters(Guid id, IReadOnlyList<ChapterInfo> chapters)
        {
            CheckDisposed();

            if (id.Equals(Guid.Empty))
            {
                throw new ArgumentNullException(nameof(id));
            }

            if (chapters == null)
            {
                throw new ArgumentNullException(nameof(chapters));
            }

            var idBlob = id.ToByteArray();

            using (var connection = GetConnection())
            {
                connection.RunInTransaction(db =>
                {
                    // First delete chapters
                    db.Execute("delete from " + ChaptersTableName + " where ItemId=@ItemId", idBlob);

                    InsertChapters(idBlob, chapters, db);

                }, TransactionMode);
            }
        }

        private void InsertChapters(byte[] idBlob, IReadOnlyList<ChapterInfo> chapters, IDatabaseConnection db)
        {
            var startIndex = 0;
            var limit = 100;
            var chapterIndex = 0;

            const string StartInsertText = "insert into " + ChaptersTableName + " (ItemId, ChapterIndex, StartPositionTicks, Name, ImagePath, ImageDateModified) values ";
            var insertText = new StringBuilder(StartInsertText, 256);

            while (startIndex < chapters.Count)
            {
                var endIndex = Math.Min(chapters.Count, startIndex + limit);

                for (var i = startIndex; i < endIndex; i++)
                {
                    insertText.AppendFormat("(@ItemId, @ChapterIndex{0}, @StartPositionTicks{0}, @Name{0}, @ImagePath{0}, @ImageDateModified{0}),", i.ToString(CultureInfo.InvariantCulture));
                }

                insertText.Length -= 1; // Remove last ,

                using (var statement = PrepareStatement(db, insertText.ToString()))
                {
                    statement.TryBind("@ItemId", idBlob);

                    for (var i = startIndex; i < endIndex; i++)
                    {
                        var index = i.ToString(CultureInfo.InvariantCulture);

                        var chapter = chapters[i];

                        statement.TryBind("@ChapterIndex" + index, chapterIndex);
                        statement.TryBind("@StartPositionTicks" + index, chapter.StartPositionTicks);
                        statement.TryBind("@Name" + index, chapter.Name);
                        statement.TryBind("@ImagePath" + index, chapter.ImagePath);
                        statement.TryBind("@ImageDateModified" + index, chapter.ImageDateModified);

                        chapterIndex++;
                    }

                    statement.Reset();
                    statement.MoveNext();
                }

                startIndex += limit;
                insertText.Length = StartInsertText.Length;
            }
        }

        private static bool EnableJoinUserData(InternalItemsQuery query)
        {
            if (query.User == null)
            {
                return false;
            }

            var sortingFields = new HashSet<string>(query.OrderBy.Select(i => i.Item1), StringComparer.OrdinalIgnoreCase);

            return sortingFields.Contains(ItemSortBy.IsFavoriteOrLiked)
                    || sortingFields.Contains(ItemSortBy.IsPlayed)
                    || sortingFields.Contains(ItemSortBy.IsUnplayed)
                    || sortingFields.Contains(ItemSortBy.PlayCount)
                    || sortingFields.Contains(ItemSortBy.DatePlayed)
                    || sortingFields.Contains(ItemSortBy.SeriesDatePlayed)
                    || query.IsFavoriteOrLiked.HasValue
                    || query.IsFavorite.HasValue
                    || query.IsResumable.HasValue
                    || query.IsPlayed.HasValue
                    || query.IsLiked.HasValue;
        }

        private readonly ItemFields[] _allFields = Enum.GetNames(typeof(ItemFields))
            .Select(i => (ItemFields)Enum.Parse(typeof(ItemFields), i, true))
            .ToArray();

        private string[] GetColumnNamesFromField(ItemFields field)
        {
            switch (field)
            {
                case ItemFields.Settings:
                    return new[] { "IsLocked", "PreferredMetadataCountryCode", "PreferredMetadataLanguage", "LockedFields" };
                case ItemFields.ServiceName:
                    return new[] { "ExternalServiceId" };
                case ItemFields.SortName:
                    return new[] { "ForcedSortName" };
                case ItemFields.Taglines:
                    return new[] { "Tagline" };
                case ItemFields.Tags:
                    return new[] { "Tags" };
                case ItemFields.IsHD:
                    return Array.Empty<string>();
                default:
                    return new[] { field.ToString() };
            }
        }

        private bool HasField(InternalItemsQuery query, ItemFields name)
        {
            switch (name)
            {
                case ItemFields.Tags:
                    return query.DtoOptions.ContainsField(name) || HasProgramAttributes(query);
                case ItemFields.CustomRating:
                case ItemFields.ProductionLocations:
                case ItemFields.Settings:
                case ItemFields.OriginalTitle:
                case ItemFields.Taglines:
                case ItemFields.SortName:
                case ItemFields.Studios:
                case ItemFields.ExtraIds:
                case ItemFields.DateCreated:
                case ItemFields.Overview:
                case ItemFields.Genres:
                case ItemFields.DateLastMediaAdded:
                case ItemFields.PresentationUniqueKey:
                case ItemFields.InheritedParentalRatingValue:
                case ItemFields.ExternalSeriesId:
                case ItemFields.SeriesPresentationUniqueKey:
                case ItemFields.DateLastRefreshed:
                case ItemFields.DateLastSaved:
                    return query.DtoOptions.ContainsField(name);
                case ItemFields.ServiceName:
                    return HasServiceName(query);
                default:
                    return true;
            }
        }

        private static readonly HashSet<string> _programExcludeParentTypes = new HashSet<string>(StringComparer.OrdinalIgnoreCase)
        {
            "Series",
            "Season",
            "MusicAlbum",
            "MusicArtist",
            "PhotoAlbum"
        };

        private static readonly HashSet<string> _programTypes = new HashSet<string>(StringComparer.OrdinalIgnoreCase)
        {
            "Program",
            "TvChannel",
            "LiveTvProgram",
            "LiveTvTvChannel"
        };

        private bool HasProgramAttributes(InternalItemsQuery query)
        {
            if (_programExcludeParentTypes.Contains(query.ParentType))
            {
                return false;
            }

            if (query.IncludeItemTypes.Length == 0)
            {
                return true;
            }

            return query.IncludeItemTypes.Any(x => _programTypes.Contains(x));
        }

        private static readonly HashSet<string> _serviceTypes = new HashSet<string>(StringComparer.OrdinalIgnoreCase)
        {
            "TvChannel",
            "LiveTvTvChannel"
        };

        private bool HasServiceName(InternalItemsQuery query)
        {
            if (_programExcludeParentTypes.Contains(query.ParentType))
            {
                return false;
            }

            if (query.IncludeItemTypes.Length == 0)
            {
                return true;
            }

            return query.IncludeItemTypes.Any(x => _serviceTypes.Contains(x));
        }

        private static readonly HashSet<string> _startDateTypes = new HashSet<string>(StringComparer.OrdinalIgnoreCase)
        {
            "Program",
            "LiveTvProgram"
        };

        private bool HasStartDate(InternalItemsQuery query)
        {
            if (_programExcludeParentTypes.Contains(query.ParentType))
            {
                return false;
            }

            if (query.IncludeItemTypes.Length == 0)
            {
                return true;
            }

            return query.IncludeItemTypes.Any(x => _startDateTypes.Contains(x));
        }

        private bool HasEpisodeAttributes(InternalItemsQuery query)
        {
            if (query.IncludeItemTypes.Length == 0)
            {
                return true;
            }

            return query.IncludeItemTypes.Contains("Episode", StringComparer.OrdinalIgnoreCase);
        }

        private bool HasTrailerTypes(InternalItemsQuery query)
        {
            if (query.IncludeItemTypes.Length == 0)
            {
                return true;
            }

            return query.IncludeItemTypes.Contains("Trailer", StringComparer.OrdinalIgnoreCase);
        }


        private static readonly HashSet<string> _artistExcludeParentTypes = new HashSet<string>(StringComparer.OrdinalIgnoreCase)
        {
            "Series",
            "Season",
            "PhotoAlbum"
        };

        private static readonly HashSet<string> _artistsTypes = new HashSet<string>(StringComparer.OrdinalIgnoreCase)
        {
            "Audio",
            "MusicAlbum",
            "MusicVideo",
            "AudioBook",
            "AudioPodcast"
        };

        private bool HasArtistFields(InternalItemsQuery query)
        {
            if (_artistExcludeParentTypes.Contains(query.ParentType))
            {
                return false;
            }

            if (query.IncludeItemTypes.Length == 0)
            {
                return true;
            }

            return query.IncludeItemTypes.Any(x => _artistsTypes.Contains(x));
        }

        private static readonly HashSet<string> _seriesTypes = new HashSet<string>(StringComparer.OrdinalIgnoreCase)
        {
            "Book",
            "AudioBook",
            "Episode",
            "Season"
        };

        private bool HasSeriesFields(InternalItemsQuery query)
        {
            if (string.Equals(query.ParentType, "PhotoAlbum", StringComparison.OrdinalIgnoreCase))
            {
                return false;
            }

            if (query.IncludeItemTypes.Length == 0)
            {
                return true;
            }

            return query.IncludeItemTypes.Any(x => _seriesTypes.Contains(x));
        }

        private List<string> GetFinalColumnsToSelect(InternalItemsQuery query, IEnumerable<string> startColumns)
        {
            var list = startColumns.ToList();

            foreach (var field in _allFields)
            {
                if (!HasField(query, field))
                {
                    foreach (var fieldToRemove in GetColumnNamesFromField(field))
                    {
                        list.Remove(fieldToRemove);
                    }
                }
            }

            if (!HasProgramAttributes(query))
            {
                list.Remove("IsMovie");
                list.Remove("IsSeries");
                list.Remove("EpisodeTitle");
                list.Remove("IsRepeat");
                list.Remove("ShowId");
            }

            if (!HasEpisodeAttributes(query))
            {
                list.Remove("SeasonName");
                list.Remove("SeasonId");
            }

            if (!HasStartDate(query))
            {
                list.Remove("StartDate");
            }

            if (!HasTrailerTypes(query))
            {
                list.Remove("TrailerTypes");
            }

            if (!HasArtistFields(query))
            {
                list.Remove("AlbumArtists");
                list.Remove("Artists");
            }

            if (!HasSeriesFields(query))
            {
                list.Remove("SeriesId");
            }

            if (!HasEpisodeAttributes(query))
            {
                list.Remove("SeasonName");
                list.Remove("SeasonId");
            }

            if (!query.DtoOptions.EnableImages)
            {
                list.Remove("Images");
            }

            if (EnableJoinUserData(query))
            {
                list.Add("UserDatas.UserId");
                list.Add("UserDatas.lastPlayedDate");
                list.Add("UserDatas.playbackPositionTicks");
                list.Add("UserDatas.playcount");
                list.Add("UserDatas.isFavorite");
                list.Add("UserDatas.played");
                list.Add("UserDatas.rating");
            }

            if (query.SimilarTo != null)
            {
                var item = query.SimilarTo;

                var builder = new StringBuilder();
                builder.Append("(");

                if (string.IsNullOrEmpty(item.OfficialRating))
                {
                    builder.Append("((OfficialRating is null) * 10)");
                }
                else
                {
                    builder.Append("((OfficialRating=@ItemOfficialRating) * 10)");
                }

                if (item.ProductionYear.HasValue)
                {
                    builder.Append("+(Select Case When Abs(COALESCE(ProductionYear, 0) - @ItemProductionYear) < 10 Then 10 Else 0 End )");
                    builder.Append("+(Select Case When Abs(COALESCE(ProductionYear, 0) - @ItemProductionYear) < 5 Then 5 Else 0 End )");
                }

                //// genres, tags
                builder.Append("+ ((Select count(CleanValue) from ItemValues where ItemId=Guid and CleanValue in (select CleanValue from itemvalues where ItemId=@SimilarItemId)) * 10)");

                builder.Append(") as SimilarityScore");

                list.Add(builder.ToString());

                var oldLen = query.ExcludeItemIds.Length;
                var newLen = oldLen + item.ExtraIds.Length + 1;
                var excludeIds = new Guid[newLen];
                query.ExcludeItemIds.CopyTo(excludeIds, 0);
                excludeIds[oldLen] = item.Id;
                item.ExtraIds.CopyTo(excludeIds, oldLen + 1);

                query.ExcludeItemIds = excludeIds;
                query.ExcludeProviderIds = item.ProviderIds;
            }

            if (!string.IsNullOrEmpty(query.SearchTerm))
            {
                var builder = new StringBuilder();
                builder.Append("(");

                builder.Append("((CleanName like @SearchTermStartsWith or (OriginalTitle not null and OriginalTitle like @SearchTermStartsWith)) * 10)");

                if (query.SearchTerm.Length > 1)
                {
                    builder.Append("+ ((CleanName like @SearchTermContains or (OriginalTitle not null and OriginalTitle like @SearchTermContains)) * 10)");
                }

                builder.Append(") as SearchScore");

                list.Add(builder.ToString());
            }

            return list;
        }

        private void BindSearchParams(InternalItemsQuery query, IStatement statement)
        {
            var searchTerm = query.SearchTerm;

            if (string.IsNullOrEmpty(searchTerm))
            {
                return;
            }

            searchTerm = FixUnicodeChars(searchTerm);
            searchTerm = GetCleanValue(searchTerm);

            var commandText = statement.SQL;
            if (commandText.IndexOf("@SearchTermStartsWith", StringComparison.OrdinalIgnoreCase) != -1)
            {
                statement.TryBind("@SearchTermStartsWith", searchTerm + "%");
            }
            if (commandText.IndexOf("@SearchTermContains", StringComparison.OrdinalIgnoreCase) != -1)
            {
                statement.TryBind("@SearchTermContains", "%" + searchTerm + "%");
            }
        }

        private void BindSimilarParams(InternalItemsQuery query, IStatement statement)
        {
            var item = query.SimilarTo;

            if (item == null)
            {
                return;
            }

            var commandText = statement.SQL;

            if (commandText.IndexOf("@ItemOfficialRating", StringComparison.OrdinalIgnoreCase) != -1)
            {
                statement.TryBind("@ItemOfficialRating", item.OfficialRating);
            }

            if (commandText.IndexOf("@ItemProductionYear", StringComparison.OrdinalIgnoreCase) != -1)
            {
                statement.TryBind("@ItemProductionYear", item.ProductionYear ?? 0);
            }

            if (commandText.IndexOf("@SimilarItemId", StringComparison.OrdinalIgnoreCase) != -1)
            {
                statement.TryBind("@SimilarItemId", item.Id);
            }
        }

        private string GetJoinUserDataText(InternalItemsQuery query)
        {
            if (!EnableJoinUserData(query))
            {
                return string.Empty;
            }

            return " left join UserDatas on UserDataKey=UserDatas.Key And (UserId=@UserId)";
        }

        private string GetGroupBy(InternalItemsQuery query)
        {
            var groups = new List<string>();

            if (EnableGroupByPresentationUniqueKey(query))
            {
                groups.Add("PresentationUniqueKey");
            }

            if (query.GroupBySeriesPresentationUniqueKey)
            {
                groups.Add("SeriesPresentationUniqueKey");
            }

            if (groups.Count > 0)
            {
                return " Group by " + string.Join(",", groups);
            }

            return string.Empty;
        }

        private string GetFromText(string alias = "A")
        {
            return " from TypedBaseItems " + alias;
        }

        public int GetCount(InternalItemsQuery query)
        {
            if (query == null)
            {
                throw new ArgumentNullException(nameof(query));
            }

            CheckDisposed();

            var now = DateTime.UtcNow;

            // Hack for right now since we currently don't support filtering out these duplicates within a query
            if (query.Limit.HasValue && query.EnableGroupByMetadataKey)
            {
                query.Limit = query.Limit.Value + 4;
            }

            var commandText = "select "
                            + string.Join(",", GetFinalColumnsToSelect(query, new[] { "count(distinct PresentationUniqueKey)" }))
                            + GetFromText()
                            + GetJoinUserDataText(query);

            var whereClauses = GetWhereClauses(query, null);
            if (whereClauses.Count != 0)
            {
                commandText += " where " + string.Join(" AND ", whereClauses);
            }

            int count;
            using (var connection = GetConnection(true))
            {
                using (var statement = PrepareStatement(connection, commandText))
                {
                    if (EnableJoinUserData(query))
                    {
                        statement.TryBind("@UserId", query.User.InternalId);
                    }

                    BindSimilarParams(query, statement);
                    BindSearchParams(query, statement);

                    // Running this again will bind the params
                    GetWhereClauses(query, statement);

                    count = statement.ExecuteQuery().SelectScalarInt().First();
                }
            }

            LogQueryTime("GetCount", commandText, now);
            return count;
        }

        public List<BaseItem> GetItemList(InternalItemsQuery query)
        {
            if (query == null)
            {
                throw new ArgumentNullException(nameof(query));
            }

            CheckDisposed();

            var now = DateTime.UtcNow;

            // Hack for right now since we currently don't support filtering out these duplicates within a query
            if (query.Limit.HasValue && query.EnableGroupByMetadataKey)
            {
                query.Limit = query.Limit.Value + 4;
            }

            var commandText = "select "
                            + string.Join(",", GetFinalColumnsToSelect(query, _retriveItemColumns))
                            + GetFromText()
                            + GetJoinUserDataText(query);

            var whereClauses = GetWhereClauses(query, null);

            if (whereClauses.Count != 0)
            {
                commandText += " where " + string.Join(" AND ", whereClauses);
            }

            commandText += GetGroupBy(query)
                        + GetOrderByText(query);

            if (query.Limit.HasValue || query.StartIndex.HasValue)
            {
                var offset = query.StartIndex ?? 0;

                if (query.Limit.HasValue || offset > 0)
                {
                    commandText += " LIMIT " + (query.Limit ?? int.MaxValue).ToString(CultureInfo.InvariantCulture);
                }

                if (offset > 0)
                {
                    commandText += " OFFSET " + offset.ToString(CultureInfo.InvariantCulture);
                }
            }

            var items = new List<BaseItem>();
            using (var connection = GetConnection(true))
            {
                using (var statement = PrepareStatement(connection, commandText))
                {
                    if (EnableJoinUserData(query))
                    {
                        statement.TryBind("@UserId", query.User.InternalId);
                    }

                    BindSimilarParams(query, statement);
                    BindSearchParams(query, statement);

                    // Running this again will bind the params
                    GetWhereClauses(query, statement);

                    var hasEpisodeAttributes = HasEpisodeAttributes(query);
                    var hasServiceName = HasServiceName(query);
                    var hasProgramAttributes = HasProgramAttributes(query);
                    var hasStartDate = HasStartDate(query);
                    var hasTrailerTypes = HasTrailerTypes(query);
                    var hasArtistFields = HasArtistFields(query);
                    var hasSeriesFields = HasSeriesFields(query);

                    foreach (var row in statement.ExecuteQuery())
                    {
                        var item = GetItem(row, query, hasProgramAttributes, hasEpisodeAttributes, hasServiceName, hasStartDate, hasTrailerTypes, hasArtistFields, hasSeriesFields);
                        if (item != null)
                        {
                            items.Add(item);
                        }
                    }
                }

                // Hack for right now since we currently don't support filtering out these duplicates within a query
                if (query.EnableGroupByMetadataKey)
                {
                    var limit = query.Limit ?? int.MaxValue;
                    limit -= 4;
                    var newList = new List<BaseItem>();

                    foreach (var item in items)
                    {
                        AddItem(newList, item);

                        if (newList.Count >= limit)
                        {
                            break;
                        }
                    }

                    items = newList;
                }
            }

            LogQueryTime("GetItemList", commandText, now);

            return items;
        }

        private string FixUnicodeChars(string buffer)
        {
            if (buffer.IndexOf('\u2013') > -1) buffer = buffer.Replace('\u2013', '-'); // en dash
            if (buffer.IndexOf('\u2014') > -1) buffer = buffer.Replace('\u2014', '-'); // em dash
            if (buffer.IndexOf('\u2015') > -1) buffer = buffer.Replace('\u2015', '-'); // horizontal bar
            if (buffer.IndexOf('\u2017') > -1) buffer = buffer.Replace('\u2017', '_'); // double low line
            if (buffer.IndexOf('\u2018') > -1) buffer = buffer.Replace('\u2018', '\''); // left single quotation mark
            if (buffer.IndexOf('\u2019') > -1) buffer = buffer.Replace('\u2019', '\''); // right single quotation mark
            if (buffer.IndexOf('\u201a') > -1) buffer = buffer.Replace('\u201a', ','); // single low-9 quotation mark
            if (buffer.IndexOf('\u201b') > -1) buffer = buffer.Replace('\u201b', '\''); // single high-reversed-9 quotation mark
            if (buffer.IndexOf('\u201c') > -1) buffer = buffer.Replace('\u201c', '\"'); // left double quotation mark
            if (buffer.IndexOf('\u201d') > -1) buffer = buffer.Replace('\u201d', '\"'); // right double quotation mark
            if (buffer.IndexOf('\u201e') > -1) buffer = buffer.Replace('\u201e', '\"'); // double low-9 quotation mark
            if (buffer.IndexOf('\u2026') > -1) buffer = buffer.Replace("\u2026", "..."); // horizontal ellipsis
            if (buffer.IndexOf('\u2032') > -1) buffer = buffer.Replace('\u2032', '\''); // prime
            if (buffer.IndexOf('\u2033') > -1) buffer = buffer.Replace('\u2033', '\"'); // double prime
            if (buffer.IndexOf('\u0060') > -1) buffer = buffer.Replace('\u0060', '\''); // grave accent
            if (buffer.IndexOf('\u00B4') > -1) buffer = buffer.Replace('\u00B4', '\''); // acute accent

            return buffer;
        }

        private void AddItem(List<BaseItem> items, BaseItem newItem)
        {
            for (var i = 0; i < items.Count; i++)
            {
                var item = items[i];

                foreach (var providerId in newItem.ProviderIds)
                {
                    if (providerId.Key == MetadataProviders.TmdbCollection.ToString())
                    {
                        continue;
                    }

                    if (item.GetProviderId(providerId.Key) == providerId.Value)
                    {
                        if (newItem.SourceType == SourceType.Library)
                        {
                            items[i] = newItem;
                        }
                        return;
                    }
                }
            }

            items.Add(newItem);
        }

        private void LogQueryTime(string methodName, string commandText, DateTime startDate)
        {
            var elapsed = (DateTime.UtcNow - startDate).TotalMilliseconds;

#if DEBUG
            const int SlowThreshold = 100;
#else
            const int SlowThreshold = 10;
#endif

            if (elapsed >= SlowThreshold)
            {
                Logger.LogDebug(
                    "{Method} query time (slow): {ElapsedMs}ms. Query: {Query}",
                    methodName,
                    elapsed,
                    commandText);
            }
        }

        public QueryResult<BaseItem> GetItems(InternalItemsQuery query)
        {
            if (query == null)
            {
                throw new ArgumentNullException(nameof(query));
            }

            CheckDisposed();

            if (!query.EnableTotalRecordCount || (!query.Limit.HasValue && (query.StartIndex ?? 0) == 0))
            {
                var returnList = GetItemList(query);
                return new QueryResult<BaseItem>
                {
                    Items = returnList,
                    TotalRecordCount = returnList.Count
                };
            }

            var now = DateTime.UtcNow;

            // Hack for right now since we currently don't support filtering out these duplicates within a query
            if (query.Limit.HasValue && query.EnableGroupByMetadataKey)
            {
                query.Limit = query.Limit.Value + 4;
            }

            var commandText = "select "
                            + string.Join(",", GetFinalColumnsToSelect(query, _retriveItemColumns))
                            + GetFromText()
                            + GetJoinUserDataText(query);

            var whereClauses = GetWhereClauses(query, null);

            var whereText = whereClauses.Count == 0 ?
                string.Empty :
                " where " + string.Join(" AND ", whereClauses);

            commandText += whereText
                        + GetGroupBy(query)
                        + GetOrderByText(query);

            if (query.Limit.HasValue || query.StartIndex.HasValue)
            {
                var offset = query.StartIndex ?? 0;

                if (query.Limit.HasValue || offset > 0)
                {
                    commandText += " LIMIT " + (query.Limit ?? int.MaxValue).ToString(CultureInfo.InvariantCulture);
                }

                if (offset > 0)
                {
                    commandText += " OFFSET " + offset.ToString(CultureInfo.InvariantCulture);
                }
            }

            var isReturningZeroItems = query.Limit.HasValue && query.Limit <= 0;

            var statementTexts = new List<string>();
            if (!isReturningZeroItems)
            {
                statementTexts.Add(commandText);
            }
            if (query.EnableTotalRecordCount)
            {
                commandText = string.Empty;

                if (EnableGroupByPresentationUniqueKey(query))
                {
                    commandText += " select " + string.Join(",", GetFinalColumnsToSelect(query, new[] { "count (distinct PresentationUniqueKey)" })) + GetFromText();
                }
                else if (query.GroupBySeriesPresentationUniqueKey)
                {
                    commandText += " select " + string.Join(",", GetFinalColumnsToSelect(query, new[] { "count (distinct SeriesPresentationUniqueKey)" })) + GetFromText();
                }
                else
                {
                    commandText += " select " + string.Join(",", GetFinalColumnsToSelect(query, new[] { "count (guid)" })) + GetFromText();
                }

                commandText += GetJoinUserDataText(query)
                            + whereText;
                statementTexts.Add(commandText);
            }

            var list = new List<BaseItem>();
            var result = new QueryResult<BaseItem>();
            using (var connection = GetConnection(true))
            {
                connection.RunInTransaction(db =>
                {

                    var statements = PrepareAll(db, statementTexts).ToList();

                    if (!isReturningZeroItems)
                    {
                        using (var statement = statements[0])
                        {
                            if (EnableJoinUserData(query))
                            {
                                statement.TryBind("@UserId", query.User.InternalId);
                            }

                            BindSimilarParams(query, statement);
                            BindSearchParams(query, statement);

                            // Running this again will bind the params
                            GetWhereClauses(query, statement);

                            var hasEpisodeAttributes = HasEpisodeAttributes(query);
                            var hasServiceName = HasServiceName(query);
                            var hasProgramAttributes = HasProgramAttributes(query);
                            var hasStartDate = HasStartDate(query);
                            var hasTrailerTypes = HasTrailerTypes(query);
                            var hasArtistFields = HasArtistFields(query);
                            var hasSeriesFields = HasSeriesFields(query);

                            foreach (var row in statement.ExecuteQuery())
                            {
                                var item = GetItem(row, query, hasProgramAttributes, hasEpisodeAttributes, hasServiceName, hasStartDate, hasTrailerTypes, hasArtistFields, hasSeriesFields);
                                if (item != null)
                                {
                                    list.Add(item);
                                }
                            }
                        }
                    }

                    if (query.EnableTotalRecordCount)
                    {
                        using (var statement = statements[statements.Count - 1])
                        {
                            if (EnableJoinUserData(query))
                            {
                                statement.TryBind("@UserId", query.User.InternalId);
                            }

                            BindSimilarParams(query, statement);
                            BindSearchParams(query, statement);

                            // Running this again will bind the params
                            GetWhereClauses(query, statement);

                            result.TotalRecordCount = statement.ExecuteQuery().SelectScalarInt().First();
                        }
                    }
                }, ReadTransactionMode);
            }

            LogQueryTime("GetItems", commandText, now);
            result.Items = list;
            return result;
        }

        private string GetOrderByText(InternalItemsQuery query)
        {
            var orderBy = query.OrderBy;
            bool hasSimilar = query.SimilarTo != null;
            bool hasSearch = !string.IsNullOrEmpty(query.SearchTerm);

            if (hasSimilar || hasSearch)
            {
                List<(string, SortOrder)> prepend = new List<(string, SortOrder)>(4);
                if (hasSearch)
                {
                    prepend.Add(("SearchScore", SortOrder.Descending));
                    prepend.Add((ItemSortBy.SortName, SortOrder.Ascending));
                }

                if (hasSimilar)
                {
                    prepend.Add(("SimilarityScore", SortOrder.Descending));
                    prepend.Add((ItemSortBy.Random, SortOrder.Ascending));
                }

                var arr = new (string, SortOrder)[prepend.Count + orderBy.Count];
                prepend.CopyTo(arr, 0);
                orderBy.CopyTo(arr, prepend.Count);
                orderBy = query.OrderBy = arr;
            }
            else if (orderBy.Count == 0)
            {
                return string.Empty;
            }

            return " ORDER BY " + string.Join(",", orderBy.Select(i =>
            {
                var columnMap = MapOrderByField(i.Item1, query);

                var sortOrder = i.Item2 == SortOrder.Ascending ? "ASC" : "DESC";

                return columnMap.Item1 + " " + sortOrder;
            }));
        }

        private (string, bool) MapOrderByField(string name, InternalItemsQuery query)
        {
            if (string.Equals(name, ItemSortBy.AirTime, StringComparison.OrdinalIgnoreCase))
            {
                // TODO
                return ("SortName", false);
            }
            else if (string.Equals(name, ItemSortBy.Runtime, StringComparison.OrdinalIgnoreCase))
            {
                return ("RuntimeTicks", false);
            }
            else if (string.Equals(name, ItemSortBy.Random, StringComparison.OrdinalIgnoreCase))
            {
                return ("RANDOM()", false);
            }
            else if (string.Equals(name, ItemSortBy.DatePlayed, StringComparison.OrdinalIgnoreCase))
            {
                if (query.GroupBySeriesPresentationUniqueKey)
                {
                    return ("MAX(LastPlayedDate)", false);
                }

                return ("LastPlayedDate", false);
            }
            else if (string.Equals(name, ItemSortBy.PlayCount, StringComparison.OrdinalIgnoreCase))
            {
                return ("PlayCount", false);
            }
            else if (string.Equals(name, ItemSortBy.IsFavoriteOrLiked, StringComparison.OrdinalIgnoreCase))
            {
                return ("(Select Case When IsFavorite is null Then 0 Else IsFavorite End )", true);
            }
            else if (string.Equals(name, ItemSortBy.IsFolder, StringComparison.OrdinalIgnoreCase))
            {
                return ("IsFolder", true);
            }
            else if (string.Equals(name, ItemSortBy.IsPlayed, StringComparison.OrdinalIgnoreCase))
            {
                return ("played", true);
            }
            else if (string.Equals(name, ItemSortBy.IsUnplayed, StringComparison.OrdinalIgnoreCase))
            {
                return ("played", false);
            }
            else if (string.Equals(name, ItemSortBy.DateLastContentAdded, StringComparison.OrdinalIgnoreCase))
            {
                return ("DateLastMediaAdded", false);
            }
            else if (string.Equals(name, ItemSortBy.Artist, StringComparison.OrdinalIgnoreCase))
            {
                return ("(select CleanValue from itemvalues where ItemId=Guid and Type=0 LIMIT 1)", false);
            }
            else if (string.Equals(name, ItemSortBy.AlbumArtist, StringComparison.OrdinalIgnoreCase))
            {
                return ("(select CleanValue from itemvalues where ItemId=Guid and Type=1 LIMIT 1)", false);
            }
            else if (string.Equals(name, ItemSortBy.OfficialRating, StringComparison.OrdinalIgnoreCase))
            {
                return ("InheritedParentalRatingValue", false);
            }
            else if (string.Equals(name, ItemSortBy.Studio, StringComparison.OrdinalIgnoreCase))
            {
                return ("(select CleanValue from itemvalues where ItemId=Guid and Type=3 LIMIT 1)", false);
            }
            else if (string.Equals(name, ItemSortBy.SeriesDatePlayed, StringComparison.OrdinalIgnoreCase))
            {
                return ("(Select MAX(LastPlayedDate) from TypedBaseItems B" + GetJoinUserDataText(query) + " where Played=1 and B.SeriesPresentationUniqueKey=A.PresentationUniqueKey)", false);
            }
            else if (string.Equals(name, ItemSortBy.SeriesSortName, StringComparison.OrdinalIgnoreCase))
            {
                return ("SeriesName", false);
            }

            return (name, false);
        }

        public List<Guid> GetItemIdsList(InternalItemsQuery query)
        {
            if (query == null)
            {
                throw new ArgumentNullException(nameof(query));
            }

            CheckDisposed();

            var now = DateTime.UtcNow;

            var commandText = "select "
                            + string.Join(",", GetFinalColumnsToSelect(query, new[] { "guid" }))
                            + GetFromText()
                            + GetJoinUserDataText(query);

            var whereClauses = GetWhereClauses(query, null);
            if (whereClauses.Count != 0)
            {
                commandText += " where " + string.Join(" AND ", whereClauses);
            }

            commandText += GetGroupBy(query)
                        + GetOrderByText(query);

            if (query.Limit.HasValue || query.StartIndex.HasValue)
            {
                var offset = query.StartIndex ?? 0;

                if (query.Limit.HasValue || offset > 0)
                {
                    commandText += " LIMIT " + (query.Limit ?? int.MaxValue).ToString(CultureInfo.InvariantCulture);
                }

                if (offset > 0)
                {
                    commandText += " OFFSET " + offset.ToString(CultureInfo.InvariantCulture);
                }
            }

            var list = new List<Guid>();
            using (var connection = GetConnection(true))
            {
                using (var statement = PrepareStatement(connection, commandText))
                {
                    if (EnableJoinUserData(query))
                    {
                        statement.TryBind("@UserId", query.User.InternalId);
                    }

                    BindSimilarParams(query, statement);
                    BindSearchParams(query, statement);

                    // Running this again will bind the params
                    GetWhereClauses(query, statement);

                    foreach (var row in statement.ExecuteQuery())
                    {
                        list.Add(row[0].ReadGuidFromBlob());
                    }
                }
            }

            LogQueryTime("GetItemList", commandText, now);
            return list;
        }

        public List<Tuple<Guid, string>> GetItemIdsWithPath(InternalItemsQuery query)
        {
            if (query == null)
            {
                throw new ArgumentNullException(nameof(query));
            }

            CheckDisposed();

            var now = DateTime.UtcNow;

            var commandText = "select " + string.Join(",", GetFinalColumnsToSelect(query, new[] { "guid", "path" })) + GetFromText();

            var whereClauses = GetWhereClauses(query, null);
            if (whereClauses.Count != 0)
            {
                commandText += " where " + string.Join(" AND ", whereClauses);
            }

            commandText += GetGroupBy(query)
                        + GetOrderByText(query);

            if (query.Limit.HasValue || query.StartIndex.HasValue)
            {
                var offset = query.StartIndex ?? 0;

                if (query.Limit.HasValue || offset > 0)
                {
                    commandText += " LIMIT " + (query.Limit ?? int.MaxValue).ToString(CultureInfo.InvariantCulture);
                }

                if (offset > 0)
                {
                    commandText += " OFFSET " + offset.ToString(CultureInfo.InvariantCulture);
                }
            }

            var list = new List<Tuple<Guid, string>>();
            using (var connection = GetConnection(true))
            {
                using (var statement = PrepareStatement(connection, commandText))
                {
                    if (EnableJoinUserData(query))
                    {
                        statement.TryBind("@UserId", query.User.InternalId);
                    }

                    // Running this again will bind the params
                    GetWhereClauses(query, statement);

                    foreach (var row in statement.ExecuteQuery())
                    {
                        var id = row.GetGuid(0);
                        string path = null;

                        if (!row.IsDBNull(1))
                        {
                            path = row.GetString(1);
                        }

                        list.Add(new Tuple<Guid, string>(id, path));
                    }
                }
            }

            LogQueryTime("GetItemIdsWithPath", commandText, now);

            return list;
        }

        public QueryResult<Guid> GetItemIds(InternalItemsQuery query)
        {
            if (query == null)
            {
                throw new ArgumentNullException(nameof(query));
            }

            CheckDisposed();

            if (!query.EnableTotalRecordCount || (!query.Limit.HasValue && (query.StartIndex ?? 0) == 0))
            {
                var returnList = GetItemIdsList(query);
                return new QueryResult<Guid>
                {
                    Items = returnList,
                    TotalRecordCount = returnList.Count
                };
            }

            var now = DateTime.UtcNow;

            var commandText = "select "
                            + string.Join(",", GetFinalColumnsToSelect(query, new[] { "guid" }))
                            + GetFromText()
                            + GetJoinUserDataText(query);

            var whereClauses = GetWhereClauses(query, null);

            var whereText = whereClauses.Count == 0 ?
                string.Empty :
                " where " + string.Join(" AND ", whereClauses);

            commandText += whereText
                        + GetGroupBy(query)
                        + GetOrderByText(query);

            if (query.Limit.HasValue || query.StartIndex.HasValue)
            {
                var offset = query.StartIndex ?? 0;

                if (query.Limit.HasValue || offset > 0)
                {
                    commandText += " LIMIT " + (query.Limit ?? int.MaxValue).ToString(CultureInfo.InvariantCulture);
                }

                if (offset > 0)
                {
                    commandText += " OFFSET " + offset.ToString(CultureInfo.InvariantCulture);
                }
            }


            var isReturningZeroItems = query.Limit.HasValue && query.Limit <= 0;

            var statementTexts = new List<string>();
            if (!isReturningZeroItems)
            {
                statementTexts.Add(commandText);
            }
            if (query.EnableTotalRecordCount)
            {
                commandText = string.Empty;

                if (EnableGroupByPresentationUniqueKey(query))
                {
                    commandText += " select " + string.Join(",", GetFinalColumnsToSelect(query, new[] { "count (distinct PresentationUniqueKey)" })) + GetFromText();
                }
                else if (query.GroupBySeriesPresentationUniqueKey)
                {
                    commandText += " select " + string.Join(",", GetFinalColumnsToSelect(query, new[] { "count (distinct SeriesPresentationUniqueKey)" })) + GetFromText();
                }
                else
                {
                    commandText += " select " + string.Join(",", GetFinalColumnsToSelect(query, new[] { "count (guid)" })) + GetFromText();
                }

                commandText += GetJoinUserDataText(query)
                            + whereText;
                statementTexts.Add(commandText);
            }

            var list = new List<Guid>();
            var result = new QueryResult<Guid>();
            using (var connection = GetConnection(true))
            {
                connection.RunInTransaction(db =>
                {
                    var statements = PrepareAll(db, statementTexts).ToList();

                    if (!isReturningZeroItems)
                    {
                        using (var statement = statements[0])
                        {
                            if (EnableJoinUserData(query))
                            {
                                statement.TryBind("@UserId", query.User.InternalId);
                            }

                            BindSimilarParams(query, statement);
                            BindSearchParams(query, statement);

                            // Running this again will bind the params
                            GetWhereClauses(query, statement);

                            foreach (var row in statement.ExecuteQuery())
                            {
                                list.Add(row[0].ReadGuidFromBlob());
                            }
                        }
                    }

                    if (query.EnableTotalRecordCount)
                    {
                        using (var statement = statements[statements.Count - 1])
                        {
                            if (EnableJoinUserData(query))
                            {
                                statement.TryBind("@UserId", query.User.InternalId);
                            }

                            BindSimilarParams(query, statement);
                            BindSearchParams(query, statement);

                            // Running this again will bind the params
                            GetWhereClauses(query, statement);

                            result.TotalRecordCount = statement.ExecuteQuery().SelectScalarInt().First();
                        }
                    }
                }, ReadTransactionMode);
            }

            LogQueryTime("GetItemIds", commandText, now);

            result.Items = list;
            return result;
        }

        private bool IsAlphaNumeric(string str)
        {
            if (string.IsNullOrWhiteSpace(str))
            {
                return false;
            }

            for (int i = 0; i < str.Length; i++)
            {
                if (!char.IsLetter(str[i]) && !char.IsNumber(str[i]))
                {
                    return false;
                }
            }

            return true;
        }

        private bool IsValidType(string value)
        {
            return IsAlphaNumeric(value);
        }

        private bool IsValidMediaType(string value)
        {
            return IsAlphaNumeric(value);
        }

        private bool IsValidPersonType(string value)
        {
            return IsAlphaNumeric(value);
        }

        private List<string> GetWhereClauses(InternalItemsQuery query, IStatement statement)
        {
            if (query.IsResumable ?? false)
            {
                query.IsVirtualItem = false;
            }

            var minWidth = query.MinWidth;
            var maxWidth = query.MaxWidth;

            if (query.IsHD.HasValue)
            {
                const int Threshold = 1200;
                if (query.IsHD.Value)
                {
                    minWidth = Threshold;
                }
                else
                {
                    maxWidth = Threshold - 1;
                }
            }

            if (query.Is4K.HasValue)
            {
                const int Threshold = 3800;
                if (query.Is4K.Value)
                {
                    minWidth = Threshold;
                }
                else
                {
                    maxWidth = Threshold - 1;
                }
            }

            var whereClauses = new List<string>();

            if (minWidth.HasValue)
            {
                whereClauses.Add("Width>=@MinWidth");
                statement?.TryBind("@MinWidth", minWidth);
            }

            if (query.MinHeight.HasValue)
            {
                whereClauses.Add("Height>=@MinHeight");
                statement?.TryBind("@MinHeight", query.MinHeight);
            }

            if (maxWidth.HasValue)
            {
                whereClauses.Add("Width<=@MaxWidth");
                statement?.TryBind("@MaxWidth", maxWidth);
            }

            if (query.MaxHeight.HasValue)
            {
                whereClauses.Add("Height<=@MaxHeight");
                statement?.TryBind("@MaxHeight", query.MaxHeight);
            }

            if (query.IsLocked.HasValue)
            {
                whereClauses.Add("IsLocked=@IsLocked");
                statement?.TryBind("@IsLocked", query.IsLocked);
            }

            var tags = query.Tags.ToList();
            var excludeTags = query.ExcludeTags.ToList();

            if (query.IsMovie == true)
            {
                if (query.IncludeItemTypes.Length == 0
                    || query.IncludeItemTypes.Contains(nameof(Movie))
                    || query.IncludeItemTypes.Contains(nameof(Trailer)))
                {
                    whereClauses.Add("(IsMovie is null OR IsMovie=@IsMovie)");
                }
                else
                {
                    whereClauses.Add("IsMovie=@IsMovie");
                }

                statement?.TryBind("@IsMovie", true);
            }
            else if (query.IsMovie.HasValue)
            {
                whereClauses.Add("IsMovie=@IsMovie");
                statement?.TryBind("@IsMovie", query.IsMovie);
            }

            if (query.IsSeries.HasValue)
            {
                whereClauses.Add("IsSeries=@IsSeries");
                statement?.TryBind("@IsSeries", query.IsSeries);
            }

            if (query.IsSports.HasValue)
            {
                if (query.IsSports.Value)
                {
                    tags.Add("Sports");
                }
                else
                {
                    excludeTags.Add("Sports");
                }
            }

            if (query.IsNews.HasValue)
            {
                if (query.IsNews.Value)
                {
                    tags.Add("News");
                }
                else
                {
                    excludeTags.Add("News");
                }
            }

            if (query.IsKids.HasValue)
            {
                if (query.IsKids.Value)
                {
                    tags.Add("Kids");
                }
                else
                {
                    excludeTags.Add("Kids");
                }
            }

            if (query.SimilarTo != null && query.MinSimilarityScore > 0)
            {
                whereClauses.Add("SimilarityScore > " + (query.MinSimilarityScore - 1).ToString(CultureInfo.InvariantCulture));
            }

            if (!string.IsNullOrEmpty(query.SearchTerm))
            {
                whereClauses.Add("SearchScore > 0");
            }

            if (query.IsFolder.HasValue)
            {
                whereClauses.Add("IsFolder=@IsFolder");
                statement?.TryBind("@IsFolder", query.IsFolder);
            }

            var includeTypes = query.IncludeItemTypes.SelectMany(MapIncludeItemTypes).ToArray();
            // Only specify excluded types if no included types are specified
            if (includeTypes.Length == 0)
            {
                var excludeTypes = query.ExcludeItemTypes.SelectMany(MapIncludeItemTypes).ToArray();
                if (excludeTypes.Length == 1)
                {
                    whereClauses.Add("type<>@type");
                    statement?.TryBind("@type", excludeTypes[0]);
                }
                else if (excludeTypes.Length > 1)
                {
                    var inClause = string.Join(",", excludeTypes.Select(i => "'" + i + "'"));
                    whereClauses.Add($"type not in ({inClause})");
                }
            }
            else if (includeTypes.Length == 1)
            {
                whereClauses.Add("type=@type");
                statement?.TryBind("@type", includeTypes[0]);
            }
            else if (includeTypes.Length > 1)
            {
                var inClause = string.Join(",", includeTypes.Select(i => "'" + i + "'"));
                whereClauses.Add($"type in ({inClause})");
            }

            if (query.ChannelIds.Length == 1)
            {
                whereClauses.Add("ChannelId=@ChannelId");
                statement?.TryBind("@ChannelId", query.ChannelIds[0].ToString("N", CultureInfo.InvariantCulture));
            }
            else if (query.ChannelIds.Length > 1)
            {
                var inClause = string.Join(",", query.ChannelIds.Select(i => "'" + i.ToString("N", CultureInfo.InvariantCulture) + "'"));
                whereClauses.Add($"ChannelId in ({inClause})");
            }

            if (!query.ParentId.Equals(Guid.Empty))
            {
                whereClauses.Add("ParentId=@ParentId");
                statement?.TryBind("@ParentId", query.ParentId);
            }

            if (!string.IsNullOrWhiteSpace(query.Path))
            {
                whereClauses.Add("Path=@Path");
                statement?.TryBind("@Path", GetPathToSave(query.Path));
            }

            if (!string.IsNullOrWhiteSpace(query.PresentationUniqueKey))
            {
                whereClauses.Add("PresentationUniqueKey=@PresentationUniqueKey");
                statement?.TryBind("@PresentationUniqueKey", query.PresentationUniqueKey);
            }

            if (query.MinCommunityRating.HasValue)
            {
                whereClauses.Add("CommunityRating>=@MinCommunityRating");
                statement?.TryBind("@MinCommunityRating", query.MinCommunityRating.Value);
            }

            if (query.MinIndexNumber.HasValue)
            {
                whereClauses.Add("IndexNumber>=@MinIndexNumber");
                statement?.TryBind("@MinIndexNumber", query.MinIndexNumber.Value);
            }

            if (query.MinDateCreated.HasValue)
            {
                whereClauses.Add("DateCreated>=@MinDateCreated");
                statement?.TryBind("@MinDateCreated", query.MinDateCreated.Value);
            }

            if (query.MinDateLastSaved.HasValue)
            {
                whereClauses.Add("(DateLastSaved not null and DateLastSaved>=@MinDateLastSavedForUser)");
                statement?.TryBind("@MinDateLastSaved", query.MinDateLastSaved.Value);
            }

            if (query.MinDateLastSavedForUser.HasValue)
            {
                whereClauses.Add("(DateLastSaved not null and DateLastSaved>=@MinDateLastSavedForUser)");
                statement?.TryBind("@MinDateLastSavedForUser", query.MinDateLastSavedForUser.Value);
            }

            if (query.IndexNumber.HasValue)
            {
                whereClauses.Add("IndexNumber=@IndexNumber");
                statement?.TryBind("@IndexNumber", query.IndexNumber.Value);
            }
            if (query.ParentIndexNumber.HasValue)
            {
                whereClauses.Add("ParentIndexNumber=@ParentIndexNumber");
                statement?.TryBind("@ParentIndexNumber", query.ParentIndexNumber.Value);
            }
            if (query.ParentIndexNumberNotEquals.HasValue)
            {
                whereClauses.Add("(ParentIndexNumber<>@ParentIndexNumberNotEquals or ParentIndexNumber is null)");
                statement?.TryBind("@ParentIndexNumberNotEquals", query.ParentIndexNumberNotEquals.Value);
            }

            var minEndDate = query.MinEndDate;
            var maxEndDate = query.MaxEndDate;

            if (query.HasAired.HasValue)
            {
                if (query.HasAired.Value)
                {
                    maxEndDate = DateTime.UtcNow;
                }
                else
                {
                    minEndDate = DateTime.UtcNow;
                }
            }

            if (minEndDate.HasValue)
            {
                whereClauses.Add("EndDate>=@MinEndDate");
                statement?.TryBind("@MinEndDate", minEndDate.Value);
            }

            if (maxEndDate.HasValue)
            {
                whereClauses.Add("EndDate<=@MaxEndDate");
                statement?.TryBind("@MaxEndDate", maxEndDate.Value);
            }

            if (query.MinStartDate.HasValue)
            {
                whereClauses.Add("StartDate>=@MinStartDate");
                statement?.TryBind("@MinStartDate", query.MinStartDate.Value);
            }

            if (query.MaxStartDate.HasValue)
            {
                whereClauses.Add("StartDate<=@MaxStartDate");
                statement?.TryBind("@MaxStartDate", query.MaxStartDate.Value);
            }

            if (query.MinPremiereDate.HasValue)
            {
                whereClauses.Add("PremiereDate>=@MinPremiereDate");
                statement?.TryBind("@MinPremiereDate", query.MinPremiereDate.Value);
            }

            if (query.MaxPremiereDate.HasValue)
            {
                whereClauses.Add("PremiereDate<=@MaxPremiereDate");
                statement?.TryBind("@MaxPremiereDate", query.MaxPremiereDate.Value);
            }

            var trailerTypes = query.TrailerTypes;
            int trailerTypesLen = trailerTypes.Length;
            if (trailerTypesLen > 0)
            {
                const string Or = " OR ";
                StringBuilder clause = new StringBuilder("(", trailerTypesLen * 32);
                for (int i = 0; i < trailerTypesLen; i++)
                {
                    var paramName = "@TrailerTypes" + i;
                    clause.Append("TrailerTypes like ")
                        .Append(paramName)
                        .Append(Or);
                    statement?.TryBind(paramName, "%" + trailerTypes[i] + "%");
                }

                // Remove last " OR "
                clause.Length -= Or.Length;
                clause.Append(')');

                whereClauses.Add(clause.ToString());
            }

            if (query.IsAiring.HasValue)
            {
                if (query.IsAiring.Value)
                {
                    whereClauses.Add("StartDate<=@MaxStartDate");
                    statement?.TryBind("@MaxStartDate", DateTime.UtcNow);

                    whereClauses.Add("EndDate>=@MinEndDate");
                    statement?.TryBind("@MinEndDate", DateTime.UtcNow);
                }
                else
                {
                    whereClauses.Add("(StartDate>@IsAiringDate OR EndDate < @IsAiringDate)");
                    statement?.TryBind("@IsAiringDate", DateTime.UtcNow);
                }
            }

            if (query.PersonIds.Length > 0)
            {
                // TODO: Should this query with CleanName ?

                var clauses = new List<string>();
                var index = 0;
                foreach (var personId in query.PersonIds)
                {
                    var paramName = "@PersonId" + index;

                    clauses.Add("(guid in (select itemid from People where Name = (select Name from TypedBaseItems where guid=" + paramName + ")))");
                    statement?.TryBind(paramName, personId.ToByteArray());
                    index++;
                }

                var clause = "(" + string.Join(" OR ", clauses) + ")";
                whereClauses.Add(clause);
            }

            if (!string.IsNullOrWhiteSpace(query.Person))
            {
                whereClauses.Add("Guid in (select ItemId from People where Name=@PersonName)");
                statement?.TryBind("@PersonName", query.Person);
            }

            if (!string.IsNullOrWhiteSpace(query.MinSortName))
            {
                whereClauses.Add("SortName>=@MinSortName");
                statement?.TryBind("@MinSortName", query.MinSortName);
            }

            if (!string.IsNullOrWhiteSpace(query.ExternalSeriesId))
            {
                whereClauses.Add("ExternalSeriesId=@ExternalSeriesId");
                statement?.TryBind("@ExternalSeriesId", query.ExternalSeriesId);
            }

            if (!string.IsNullOrWhiteSpace(query.ExternalId))
            {
                whereClauses.Add("ExternalId=@ExternalId");
                statement?.TryBind("@ExternalId", query.ExternalId);
            }

            if (!string.IsNullOrWhiteSpace(query.Name))
            {
                whereClauses.Add("CleanName=@Name");
                statement?.TryBind("@Name", GetCleanValue(query.Name));
            }

            // These are the same, for now
            var nameContains = query.NameContains;
            if (!string.IsNullOrWhiteSpace(nameContains))
            {
                whereClauses.Add("(CleanName like @NameContains or OriginalTitle like @NameContains)");
                if (statement != null)
                {
                    nameContains = FixUnicodeChars(nameContains);

                    statement.TryBind("@NameContains", "%" + GetCleanValue(nameContains) + "%");
                }
            }

            if (!string.IsNullOrWhiteSpace(query.NameStartsWith))
            {
                whereClauses.Add("SortName like @NameStartsWith");
                statement?.TryBind("@NameStartsWith", query.NameStartsWith + "%");
            }

            if (!string.IsNullOrWhiteSpace(query.NameStartsWithOrGreater))
            {
                whereClauses.Add("SortName >= @NameStartsWithOrGreater");
                // lowercase this because SortName is stored as lowercase
                statement?.TryBind("@NameStartsWithOrGreater", query.NameStartsWithOrGreater.ToLowerInvariant());
            }

            if (!string.IsNullOrWhiteSpace(query.NameLessThan))
            {
                whereClauses.Add("SortName < @NameLessThan");
                // lowercase this because SortName is stored as lowercase
                statement?.TryBind("@NameLessThan", query.NameLessThan.ToLowerInvariant());
            }

            if (query.ImageTypes.Length > 0)
            {
                foreach (var requiredImage in query.ImageTypes)
                {
                    whereClauses.Add("Images like '%" + requiredImage + "%'");
                }
            }

            if (query.IsLiked.HasValue)
            {
                if (query.IsLiked.Value)
                {
                    whereClauses.Add("rating>=@UserRating");
                    statement?.TryBind("@UserRating", UserItemData.MinLikeValue);
                }
                else
                {
                    whereClauses.Add("(rating is null or rating<@UserRating)");
                    statement?.TryBind("@UserRating", UserItemData.MinLikeValue);
                }
            }

            if (query.IsFavoriteOrLiked.HasValue)
            {
                if (query.IsFavoriteOrLiked.Value)
                {
                    whereClauses.Add("IsFavorite=@IsFavoriteOrLiked");
                }
                else
                {
                    whereClauses.Add("(IsFavorite is null or IsFavorite=@IsFavoriteOrLiked)");
                }

                statement?.TryBind("@IsFavoriteOrLiked", query.IsFavoriteOrLiked.Value);
            }

            if (query.IsFavorite.HasValue)
            {
                if (query.IsFavorite.Value)
                {
                    whereClauses.Add("IsFavorite=@IsFavorite");
                }
                else
                {
                    whereClauses.Add("(IsFavorite is null or IsFavorite=@IsFavorite)");
                }

                statement?.TryBind("@IsFavorite", query.IsFavorite.Value);
            }

            if (EnableJoinUserData(query))
            {
                if (query.IsPlayed.HasValue)
                {
                    // We should probably figure this out for all folders, but for right now, this is the only place where we need it
                    if (query.IncludeItemTypes.Length == 1 && string.Equals(query.IncludeItemTypes[0], typeof(Series).Name, StringComparison.OrdinalIgnoreCase))
                    {
                        if (query.IsPlayed.Value)
                        {
                            whereClauses.Add("PresentationUniqueKey not in (select S.SeriesPresentationUniqueKey from TypedBaseitems S left join UserDatas UD on S.UserDataKey=UD.Key And UD.UserId=@UserId where Coalesce(UD.Played, 0)=0 and S.IsFolder=0 and S.IsVirtualItem=0 and S.SeriesPresentationUniqueKey not null)");
                        }
                        else
                        {
                            whereClauses.Add("PresentationUniqueKey in (select S.SeriesPresentationUniqueKey from TypedBaseitems S left join UserDatas UD on S.UserDataKey=UD.Key And UD.UserId=@UserId where Coalesce(UD.Played, 0)=0 and S.IsFolder=0 and S.IsVirtualItem=0 and S.SeriesPresentationUniqueKey not null)");
                        }
                    }
                    else
                    {
                        if (query.IsPlayed.Value)
                        {
                            whereClauses.Add("(played=@IsPlayed)");
                        }
                        else
                        {
                            whereClauses.Add("(played is null or played=@IsPlayed)");
                        }

                        statement?.TryBind("@IsPlayed", query.IsPlayed.Value);
                    }
                }
            }

            if (query.IsResumable.HasValue)
            {
                if (query.IsResumable.Value)
                {
                    whereClauses.Add("playbackPositionTicks > 0");
                }
                else
                {
                    whereClauses.Add("(playbackPositionTicks is null or playbackPositionTicks = 0)");
                }
            }

            if (query.ArtistIds.Length > 0)
            {
                var clauses = new List<string>();
                var index = 0;
                foreach (var artistId in query.ArtistIds)
                {
                    var paramName = "@ArtistIds" + index;

                    clauses.Add("(guid in (select itemid from itemvalues where CleanValue = (select CleanName from TypedBaseItems where guid=" + paramName + ") and Type<=1))");
                    if (statement != null)
                    {
                        statement.TryBind(paramName, artistId.ToByteArray());
                    }
                    index++;
                }

                var clause = "(" + string.Join(" OR ", clauses) + ")";
                whereClauses.Add(clause);
            }

            if (query.AlbumArtistIds.Length > 0)
            {
                var clauses = new List<string>();
                var index = 0;
                foreach (var artistId in query.AlbumArtistIds)
                {
                    var paramName = "@ArtistIds" + index;

                    clauses.Add("(guid in (select itemid from itemvalues where CleanValue = (select CleanName from TypedBaseItems where guid=" + paramName + ") and Type=1))");
                    if (statement != null)
                    {
                        statement.TryBind(paramName, artistId.ToByteArray());
                    }
                    index++;
                }

                var clause = "(" + string.Join(" OR ", clauses) + ")";
                whereClauses.Add(clause);
            }

            if (query.ContributingArtistIds.Length > 0)
            {
                var clauses = new List<string>();
                var index = 0;
                foreach (var artistId in query.ContributingArtistIds)
                {
                    var paramName = "@ArtistIds" + index;

                    clauses.Add("((select CleanName from TypedBaseItems where guid=" + paramName + ") in (select CleanValue from itemvalues where ItemId=Guid and Type=0) AND (select CleanName from TypedBaseItems where guid=" + paramName + ") not in (select CleanValue from itemvalues where ItemId=Guid and Type=1))");
                    if (statement != null)
                    {
                        statement.TryBind(paramName, artistId.ToByteArray());
                    }
                    index++;
                }
                var clause = "(" + string.Join(" OR ", clauses) + ")";
                whereClauses.Add(clause);
            }

            if (query.AlbumIds.Length > 0)
            {
                var clauses = new List<string>();
                var index = 0;
                foreach (var albumId in query.AlbumIds)
                {
                    var paramName = "@AlbumIds" + index;

                    clauses.Add("Album in (select Name from typedbaseitems where guid=" + paramName + ")");
                    if (statement != null)
                    {
                        statement.TryBind(paramName, albumId.ToByteArray());
                    }
                    index++;
                }
                var clause = "(" + string.Join(" OR ", clauses) + ")";
                whereClauses.Add(clause);
            }

            if (query.ExcludeArtistIds.Length > 0)
            {
                var clauses = new List<string>();
                var index = 0;
                foreach (var artistId in query.ExcludeArtistIds)
                {
                    var paramName = "@ExcludeArtistId" + index;

                    clauses.Add("(guid not in (select itemid from itemvalues where CleanValue = (select CleanName from TypedBaseItems where guid=" + paramName + ") and Type<=1))");
                    if (statement != null)
                    {
                        statement.TryBind(paramName, artistId.ToByteArray());
                    }
                    index++;
                }
                var clause = "(" + string.Join(" OR ", clauses) + ")";
                whereClauses.Add(clause);
            }

            if (query.GenreIds.Length > 0)
            {
                var clauses = new List<string>();
                var index = 0;
                foreach (var genreId in query.GenreIds)
                {
                    var paramName = "@GenreId" + index;

                    clauses.Add("(guid in (select itemid from itemvalues where CleanValue = (select CleanName from TypedBaseItems where guid=" + paramName + ") and Type=2))");
                    if (statement != null)
                    {
                        statement.TryBind(paramName, genreId.ToByteArray());
                    }
                    index++;
                }
                var clause = "(" + string.Join(" OR ", clauses) + ")";
                whereClauses.Add(clause);
            }

            if (query.Genres.Length > 0)
            {
                var clauses = new List<string>();
                var index = 0;
                foreach (var item in query.Genres)
                {
                    clauses.Add("@Genre" + index + " in (select CleanValue from itemvalues where ItemId=Guid and Type=2)");
                    if (statement != null)
                    {
                        statement.TryBind("@Genre" + index, GetCleanValue(item));
                    }
                    index++;
                }
                var clause = "(" + string.Join(" OR ", clauses) + ")";
                whereClauses.Add(clause);
            }

            if (tags.Count > 0)
            {
                var clauses = new List<string>();
                var index = 0;
                foreach (var item in tags)
                {
                    clauses.Add("@Tag" + index + " in (select CleanValue from itemvalues where ItemId=Guid and Type=4)");
                    if (statement != null)
                    {
                        statement.TryBind("@Tag" + index, GetCleanValue(item));
                    }
                    index++;
                }
                var clause = "(" + string.Join(" OR ", clauses) + ")";
                whereClauses.Add(clause);
            }

            if (excludeTags.Count > 0)
            {
                var clauses = new List<string>();
                var index = 0;
                foreach (var item in excludeTags)
                {
                    clauses.Add("@ExcludeTag" + index + " not in (select CleanValue from itemvalues where ItemId=Guid and Type=4)");
                    if (statement != null)
                    {
                        statement.TryBind("@ExcludeTag" + index, GetCleanValue(item));
                    }
                    index++;
                }
                var clause = "(" + string.Join(" OR ", clauses) + ")";
                whereClauses.Add(clause);
            }

            if (query.StudioIds.Length > 0)
            {
                var clauses = new List<string>();
                var index = 0;
                foreach (var studioId in query.StudioIds)
                {
                    var paramName = "@StudioId" + index;

                    clauses.Add("(guid in (select itemid from itemvalues where CleanValue = (select CleanName from TypedBaseItems where guid=" + paramName + ") and Type=3))");

                    if (statement != null)
                    {
                        statement.TryBind(paramName, studioId.ToByteArray());
                    }
                    index++;
                }
                var clause = "(" + string.Join(" OR ", clauses) + ")";
                whereClauses.Add(clause);
            }

            if (query.OfficialRatings.Length > 0)
            {
                var clauses = new List<string>();
                var index = 0;
                foreach (var item in query.OfficialRatings)
                {
                    clauses.Add("OfficialRating=@OfficialRating" + index);
                    if (statement != null)
                    {
                        statement.TryBind("@OfficialRating" + index, item);
                    }
                    index++;
                }
                var clause = "(" + string.Join(" OR ", clauses) + ")";
                whereClauses.Add(clause);
            }

            if (query.MinParentalRating.HasValue)
            {
                whereClauses.Add("InheritedParentalRatingValue>=@MinParentalRating");
                if (statement != null)
                {
                    statement.TryBind("@MinParentalRating", query.MinParentalRating.Value);
                }
            }

            if (query.MaxParentalRating.HasValue)
            {
                whereClauses.Add("InheritedParentalRatingValue<=@MaxParentalRating");
                if (statement != null)
                {
                    statement.TryBind("@MaxParentalRating", query.MaxParentalRating.Value);
                }
            }

            if (query.HasParentalRating.HasValue)
            {
                if (query.HasParentalRating.Value)
                {
                    whereClauses.Add("InheritedParentalRatingValue > 0");
                }
                else
                {
                    whereClauses.Add("InheritedParentalRatingValue = 0");
                }
            }

            if (query.HasOfficialRating.HasValue)
            {
                if (query.HasOfficialRating.Value)
                {
                    whereClauses.Add("(OfficialRating not null AND OfficialRating<>'')");
                }
                else
                {
                    whereClauses.Add("(OfficialRating is null OR OfficialRating='')");
                }
            }

            if (query.HasOverview.HasValue)
            {
                if (query.HasOverview.Value)
                {
                    whereClauses.Add("(Overview not null AND Overview<>'')");
                }
                else
                {
                    whereClauses.Add("(Overview is null OR Overview='')");
                }
            }

            if (query.HasOwnerId.HasValue)
            {
                if (query.HasOwnerId.Value)
                {
                    whereClauses.Add("OwnerId not null");
                }
                else
                {
                    whereClauses.Add("OwnerId is null");
                }
            }

            if (!string.IsNullOrWhiteSpace(query.HasNoAudioTrackWithLanguage))
            {
                whereClauses.Add("((select language from MediaStreams where MediaStreams.ItemId=A.Guid and MediaStreams.StreamType='Audio' and MediaStreams.Language=@HasNoAudioTrackWithLanguage limit 1) is null)");
                if (statement != null)
                {
                    statement.TryBind("@HasNoAudioTrackWithLanguage", query.HasNoAudioTrackWithLanguage);
                }
            }

            if (!string.IsNullOrWhiteSpace(query.HasNoInternalSubtitleTrackWithLanguage))
            {
                whereClauses.Add("((select language from MediaStreams where MediaStreams.ItemId=A.Guid and MediaStreams.StreamType='Subtitle' and MediaStreams.IsExternal=0 and MediaStreams.Language=@HasNoInternalSubtitleTrackWithLanguage limit 1) is null)");
                if (statement != null)
                {
                    statement.TryBind("@HasNoInternalSubtitleTrackWithLanguage", query.HasNoInternalSubtitleTrackWithLanguage);
                }
            }

            if (!string.IsNullOrWhiteSpace(query.HasNoExternalSubtitleTrackWithLanguage))
            {
                whereClauses.Add("((select language from MediaStreams where MediaStreams.ItemId=A.Guid and MediaStreams.StreamType='Subtitle' and MediaStreams.IsExternal=1 and MediaStreams.Language=@HasNoExternalSubtitleTrackWithLanguage limit 1) is null)");
                if (statement != null)
                {
                    statement.TryBind("@HasNoExternalSubtitleTrackWithLanguage", query.HasNoExternalSubtitleTrackWithLanguage);
                }
            }

            if (!string.IsNullOrWhiteSpace(query.HasNoSubtitleTrackWithLanguage))
            {
                whereClauses.Add("((select language from MediaStreams where MediaStreams.ItemId=A.Guid and MediaStreams.StreamType='Subtitle' and MediaStreams.Language=@HasNoSubtitleTrackWithLanguage limit 1) is null)");
                if (statement != null)
                {
                    statement.TryBind("@HasNoSubtitleTrackWithLanguage", query.HasNoSubtitleTrackWithLanguage);
                }
            }

            if (query.HasSubtitles.HasValue)
            {
                if (query.HasSubtitles.Value)
                {
                    whereClauses.Add("((select type from MediaStreams where MediaStreams.ItemId=A.Guid and MediaStreams.StreamType='Subtitle' limit 1) not null)");
                }
                else
                {
                    whereClauses.Add("((select type from MediaStreams where MediaStreams.ItemId=A.Guid and MediaStreams.StreamType='Subtitle' limit 1) is null)");
                }
            }

            if (query.HasChapterImages.HasValue)
            {
                if (query.HasChapterImages.Value)
                {
                    whereClauses.Add("((select imagepath from Chapters2 where Chapters2.ItemId=A.Guid and imagepath not null limit 1) not null)");
                }
                else
                {
                    whereClauses.Add("((select imagepath from Chapters2 where Chapters2.ItemId=A.Guid and imagepath not null limit 1) is null)");
                }
            }

            if (query.HasDeadParentId.HasValue && query.HasDeadParentId.Value)
            {
                whereClauses.Add("ParentId NOT NULL AND ParentId NOT IN (select guid from TypedBaseItems)");
            }

            if (query.IsDeadArtist.HasValue && query.IsDeadArtist.Value)
            {
                whereClauses.Add("CleanName not in (Select CleanValue From ItemValues where Type in (0,1))");
            }

            if (query.IsDeadStudio.HasValue && query.IsDeadStudio.Value)
            {
                whereClauses.Add("CleanName not in (Select CleanValue From ItemValues where Type = 3)");
            }

            if (query.IsDeadPerson.HasValue && query.IsDeadPerson.Value)
            {
                whereClauses.Add("Name not in (Select Name From People)");
            }

            if (query.Years.Length == 1)
            {
                whereClauses.Add("ProductionYear=@Years");
                if (statement != null)
                {
                    statement.TryBind("@Years", query.Years[0].ToString());
                }
            }
            else if (query.Years.Length > 1)
            {
                var val = string.Join(",", query.Years);

                whereClauses.Add("ProductionYear in (" + val + ")");
            }

            var isVirtualItem = query.IsVirtualItem ?? query.IsMissing;
            if (isVirtualItem.HasValue)
            {
                whereClauses.Add("IsVirtualItem=@IsVirtualItem");
                if (statement != null)
                {
                    statement.TryBind("@IsVirtualItem", isVirtualItem.Value);
                }
            }
            if (query.IsSpecialSeason.HasValue)
            {
                if (query.IsSpecialSeason.Value)
                {
                    whereClauses.Add("IndexNumber = 0");
                }
                else
                {
                    whereClauses.Add("IndexNumber <> 0");
                }
            }
            if (query.IsUnaired.HasValue)
            {
                if (query.IsUnaired.Value)
                {
                    whereClauses.Add("PremiereDate >= DATETIME('now')");
                }
                else
                {
                    whereClauses.Add("PremiereDate < DATETIME('now')");
                }
            }
            var queryMediaTypes = query.MediaTypes.Where(IsValidMediaType).ToArray();
            if (queryMediaTypes.Length == 1)
            {
                whereClauses.Add("MediaType=@MediaTypes");
                if (statement != null)
                {
                    statement.TryBind("@MediaTypes", queryMediaTypes[0]);
                }
            }
            else if (queryMediaTypes.Length > 1)
            {
                var val = string.Join(",", queryMediaTypes.Select(i => "'" + i + "'"));

                whereClauses.Add("MediaType in (" + val + ")");
            }
            if (query.ItemIds.Length > 0)
            {
                var includeIds = new List<string>();

                var index = 0;
                foreach (var id in query.ItemIds)
                {
                    includeIds.Add("Guid = @IncludeId" + index);
                    if (statement != null)
                    {
                        statement.TryBind("@IncludeId" + index, id);
                    }
                    index++;
                }

                whereClauses.Add("(" + string.Join(" OR ", includeIds) + ")");
            }
            if (query.ExcludeItemIds.Length > 0)
            {
                var excludeIds = new List<string>();

                var index = 0;
                foreach (var id in query.ExcludeItemIds)
                {
                    excludeIds.Add("Guid <> @ExcludeId" + index);
                    if (statement != null)
                    {
                        statement.TryBind("@ExcludeId" + index, id);
                    }
                    index++;
                }

                whereClauses.Add(string.Join(" AND ", excludeIds));
            }

            if (query.ExcludeProviderIds.Count > 0)
            {
                var excludeIds = new List<string>();

                var index = 0;
                foreach (var pair in query.ExcludeProviderIds)
                {
                    if (string.Equals(pair.Key, MetadataProviders.TmdbCollection.ToString(), StringComparison.OrdinalIgnoreCase))
                    {
                        continue;
                    }

                    var paramName = "@ExcludeProviderId" + index;
                    excludeIds.Add("(ProviderIds is null or ProviderIds not like " + paramName + ")");
                    if (statement != null)
                    {
                        statement.TryBind(paramName, "%" + pair.Key + "=" + pair.Value + "%");
                    }
                    index++;

                    break;
                }

                if (excludeIds.Count > 0)
                {
                    whereClauses.Add(string.Join(" AND ", excludeIds));
                }
            }

            if (query.HasAnyProviderId.Count > 0)
            {
                var hasProviderIds = new List<string>();

                var index = 0;
                foreach (var pair in query.HasAnyProviderId)
                {
                    if (string.Equals(pair.Key, MetadataProviders.TmdbCollection.ToString(), StringComparison.OrdinalIgnoreCase))
                    {
                        continue;
                    }

                    // TODO this seems to be an idea for a better schema where ProviderIds are their own table
                    //      buut this is not implemented
                    //hasProviderIds.Add("(COALESCE((select value from ProviderIds where ItemId=Guid and Name = '" + pair.Key + "'), '') <> " + paramName + ")");

                    // TODO this is a really BAD way to do it since the pair:
                    //      Tmdb, 1234 matches Tmdb=1234 but also Tmdb=1234567
                    //      and maybe even NotTmdb=1234.

                    // this is a placeholder for this specific pair to correlate it in the bigger query
                    var paramName = "@HasAnyProviderId" + index;

                    // this is a search for the placeholder
                    hasProviderIds.Add("ProviderIds like " + paramName + "");

                    // this replaces the placeholder with a value, here: %key=val%
                    if (statement != null)
                    {
                        statement.TryBind(paramName, "%" + pair.Key + "=" + pair.Value + "%");
                    }
                    index++;

                    break;
                }

                if (hasProviderIds.Count > 0)
                {
                    whereClauses.Add("(" + string.Join(" OR ", hasProviderIds) + ")");
                }
            }

            if (query.HasImdbId.HasValue)
            {
                whereClauses.Add("ProviderIds like '%imdb=%'");
            }

            if (query.HasTmdbId.HasValue)
            {
                whereClauses.Add("ProviderIds like '%tmdb=%'");
            }

            if (query.HasTvdbId.HasValue)
            {
                whereClauses.Add("ProviderIds like '%tvdb=%'");
            }

            var includedItemByNameTypes = GetItemByNameTypesInQuery(query).SelectMany(MapIncludeItemTypes).ToList();
            var enableItemsByName = (query.IncludeItemsByName ?? false) && includedItemByNameTypes.Count > 0;

            var queryTopParentIds = query.TopParentIds;

            if (queryTopParentIds.Length == 1)
            {
                if (enableItemsByName && includedItemByNameTypes.Count == 1)
                {
                    whereClauses.Add("(TopParentId=@TopParentId or Type=@IncludedItemByNameType)");
                    if (statement != null)
                    {
                        statement.TryBind("@IncludedItemByNameType", includedItemByNameTypes[0]);
                    }
                }
                else if (enableItemsByName && includedItemByNameTypes.Count > 1)
                {
                    var itemByNameTypeVal = string.Join(",", includedItemByNameTypes.Select(i => "'" + i + "'"));
                    whereClauses.Add("(TopParentId=@TopParentId or Type in (" + itemByNameTypeVal + "))");
                }
                else
                {
                    whereClauses.Add("(TopParentId=@TopParentId)");
                }
                if (statement != null)
                {
                    statement.TryBind("@TopParentId", queryTopParentIds[0].ToString("N", CultureInfo.InvariantCulture));
                }
            }
            else if (queryTopParentIds.Length > 1)
            {
                var val = string.Join(",", queryTopParentIds.Select(i => "'" + i.ToString("N", CultureInfo.InvariantCulture) + "'"));

                if (enableItemsByName && includedItemByNameTypes.Count == 1)
                {
                    whereClauses.Add("(Type=@IncludedItemByNameType or TopParentId in (" + val + "))");
                    if (statement != null)
                    {
                        statement.TryBind("@IncludedItemByNameType", includedItemByNameTypes[0]);
                    }
                }
                else if (enableItemsByName && includedItemByNameTypes.Count > 1)
                {
                    var itemByNameTypeVal = string.Join(",", includedItemByNameTypes.Select(i => "'" + i + "'"));
                    whereClauses.Add("(Type in (" + itemByNameTypeVal + ") or TopParentId in (" + val + "))");
                }
                else
                {
                    whereClauses.Add("TopParentId in (" + val + ")");
                }
            }

            if (query.AncestorIds.Length == 1)
            {
                whereClauses.Add("Guid in (select itemId from AncestorIds where AncestorId=@AncestorId)");

                if (statement != null)
                {
                    statement.TryBind("@AncestorId", query.AncestorIds[0]);
                }
            }
            if (query.AncestorIds.Length > 1)
            {
                var inClause = string.Join(",", query.AncestorIds.Select(i => "'" + i.ToString("N", CultureInfo.InvariantCulture) + "'"));
                whereClauses.Add(string.Format("Guid in (select itemId from AncestorIds where AncestorIdText in ({0}))", inClause));
            }
            if (!string.IsNullOrWhiteSpace(query.AncestorWithPresentationUniqueKey))
            {
                var inClause = "select guid from TypedBaseItems where PresentationUniqueKey=@AncestorWithPresentationUniqueKey";
                whereClauses.Add(string.Format("Guid in (select itemId from AncestorIds where AncestorId in ({0}))", inClause));
                if (statement != null)
                {
                    statement.TryBind("@AncestorWithPresentationUniqueKey", query.AncestorWithPresentationUniqueKey);
                }
            }

            if (!string.IsNullOrWhiteSpace(query.SeriesPresentationUniqueKey))
            {
                whereClauses.Add("SeriesPresentationUniqueKey=@SeriesPresentationUniqueKey");

                if (statement != null)
                {
                    statement.TryBind("@SeriesPresentationUniqueKey", query.SeriesPresentationUniqueKey);
                }
            }

            if (query.BlockUnratedItems.Length == 1)
            {
                whereClauses.Add("(InheritedParentalRatingValue > 0 or UnratedType <> @UnratedType)");
                if (statement != null)
                {
                    statement.TryBind("@UnratedType", query.BlockUnratedItems[0].ToString());
                }
            }
            if (query.BlockUnratedItems.Length > 1)
            {
                var inClause = string.Join(",", query.BlockUnratedItems.Select(i => "'" + i.ToString() + "'"));
                whereClauses.Add(string.Format("(InheritedParentalRatingValue > 0 or UnratedType not in ({0}))", inClause));
            }

            if (query.ExcludeInheritedTags.Length > 0)
            {
                var paramName = "@ExcludeInheritedTags";
                if (statement == null)
                {
                    int index = 0;
                    string excludedTags = string.Join(",", query.ExcludeInheritedTags.Select(t => paramName + index++));
                    whereClauses.Add("((select CleanValue from itemvalues where ItemId=Guid and Type=6 and cleanvalue in (" + excludedTags + ")) is null)");
                }
                else
                {
                    for (int index = 0; index < query.ExcludeInheritedTags.Length; index++)
                    {
                        statement.TryBind(paramName + index, GetCleanValue(query.ExcludeInheritedTags[index]));
                    }
                }
            }

            if (query.SeriesStatuses.Length > 0)
            {
                var statuses = new List<string>();

                foreach (var seriesStatus in query.SeriesStatuses)
                {
                    statuses.Add("data like  '%" + seriesStatus + "%'");
                }

                whereClauses.Add("(" + string.Join(" OR ", statuses) + ")");
            }

            if (query.BoxSetLibraryFolders.Length > 0)
            {
                var folderIdQueries = new List<string>();

                foreach (var folderId in query.BoxSetLibraryFolders)
                {
                    folderIdQueries.Add("data like '%" + folderId.ToString("N", CultureInfo.InvariantCulture) + "%'");
                }

                whereClauses.Add("(" + string.Join(" OR ", folderIdQueries) + ")");
            }

            if (query.VideoTypes.Length > 0)
            {
                var videoTypes = new List<string>();

                foreach (var videoType in query.VideoTypes)
                {
                    videoTypes.Add("data like '%\"VideoType\":\"" + videoType.ToString() + "\"%'");
                }

                whereClauses.Add("(" + string.Join(" OR ", videoTypes) + ")");
            }

            if (query.Is3D.HasValue)
            {
                if (query.Is3D.Value)
                {
                    whereClauses.Add("data like '%Video3DFormat%'");
                }
                else
                {
                    whereClauses.Add("data not like '%Video3DFormat%'");
                }
            }

            if (query.IsPlaceHolder.HasValue)
            {
                if (query.IsPlaceHolder.Value)
                {
                    whereClauses.Add("data like '%\"IsPlaceHolder\":true%'");
                }
                else
                {
                    whereClauses.Add("(data is null or data not like '%\"IsPlaceHolder\":true%')");
                }
            }

            if (query.HasSpecialFeature.HasValue)
            {
                if (query.HasSpecialFeature.Value)
                {
                    whereClauses.Add("ExtraIds not null");
                }
                else
                {
                    whereClauses.Add("ExtraIds is null");
                }
            }

            if (query.HasTrailer.HasValue)
            {
                if (query.HasTrailer.Value)
                {
                    whereClauses.Add("ExtraIds not null");
                }
                else
                {
                    whereClauses.Add("ExtraIds is null");
                }
            }

            if (query.HasThemeSong.HasValue)
            {
                if (query.HasThemeSong.Value)
                {
                    whereClauses.Add("ExtraIds not null");
                }
                else
                {
                    whereClauses.Add("ExtraIds is null");
                }
            }

            if (query.HasThemeVideo.HasValue)
            {
                if (query.HasThemeVideo.Value)
                {
                    whereClauses.Add("ExtraIds not null");
                }
                else
                {
                    whereClauses.Add("ExtraIds is null");
                }
            }

            return whereClauses;
        }

        private List<string> GetItemByNameTypesInQuery(InternalItemsQuery query)
        {
            var list = new List<string>();

            if (IsTypeInQuery(typeof(Person).Name, query))
            {
                list.Add(typeof(Person).Name);
            }

            if (IsTypeInQuery(typeof(Genre).Name, query))
            {
                list.Add(typeof(Genre).Name);
            }

            if (IsTypeInQuery(typeof(MusicGenre).Name, query))
            {
                list.Add(typeof(MusicGenre).Name);
            }

            if (IsTypeInQuery(typeof(MusicArtist).Name, query))
            {
                list.Add(typeof(MusicArtist).Name);
            }

            if (IsTypeInQuery(typeof(Studio).Name, query))
            {
                list.Add(typeof(Studio).Name);
            }

            return list;
        }

        private bool IsTypeInQuery(string type, InternalItemsQuery query)
        {
            if (query.ExcludeItemTypes.Contains(type, StringComparer.OrdinalIgnoreCase))
            {
                return false;
            }

            return query.IncludeItemTypes.Length == 0 || query.IncludeItemTypes.Contains(type, StringComparer.OrdinalIgnoreCase);
        }

        private string GetCleanValue(string value)
        {
            if (string.IsNullOrWhiteSpace(value))
            {
                return value;
            }

            return value.RemoveDiacritics().ToLowerInvariant();
        }

        private bool EnableGroupByPresentationUniqueKey(InternalItemsQuery query)
        {
            if (!query.GroupByPresentationUniqueKey)
            {
                return false;
            }

            if (query.GroupBySeriesPresentationUniqueKey)
            {
                return false;
            }

            if (!string.IsNullOrWhiteSpace(query.PresentationUniqueKey))
            {
                return false;
            }

            if (query.User == null)
            {
                return false;
            }

            if (query.IncludeItemTypes.Length == 0)
            {
                return true;
            }

            var types = new[]
            {
                typeof(Episode).Name,
                typeof(Video).Name,
                typeof(Movie).Name,
                typeof(MusicVideo).Name,
                typeof(Series).Name,
                typeof(Season).Name
            };

            if (types.Any(i => query.IncludeItemTypes.Contains(i, StringComparer.OrdinalIgnoreCase)))
            {
                return true;
            }

            return false;
        }

        private static readonly Type[] _knownTypes =
        {
            typeof(LiveTvProgram),
            typeof(LiveTvChannel),
            typeof(Series),
            typeof(Audio),
            typeof(MusicAlbum),
            typeof(MusicArtist),
            typeof(MusicGenre),
            typeof(MusicVideo),
            typeof(Movie),
            typeof(Playlist),
            typeof(AudioBook),
            typeof(Trailer),
            typeof(BoxSet),
            typeof(Episode),
            typeof(Season),
            typeof(Series),
            typeof(Book),
            typeof(CollectionFolder),
            typeof(Folder),
            typeof(Genre),
            typeof(Person),
            typeof(Photo),
            typeof(PhotoAlbum),
            typeof(Studio),
            typeof(UserRootFolder),
            typeof(UserView),
            typeof(Video),
            typeof(Year),
            typeof(Channel),
            typeof(AggregateFolder)
        };

        public void UpdateInheritedValues(CancellationToken cancellationToken)
        {
            UpdateInheritedTags(cancellationToken);
        }

        private void UpdateInheritedTags(CancellationToken cancellationToken)
        {
            string sql = string.Join(
                ";",
                new string[]
                {
                    "delete from itemvalues where type = 6",

                    "insert into itemvalues (ItemId, Type, Value, CleanValue)  select ItemId, 6, Value, CleanValue from ItemValues where Type=4",

                    @"insert into itemvalues (ItemId, Type, Value, CleanValue) select AncestorIds.itemid, 6, ItemValues.Value, ItemValues.CleanValue
FROM AncestorIds
LEFT JOIN ItemValues ON (AncestorIds.AncestorId = ItemValues.ItemId)
where AncestorIdText not null and ItemValues.Value not null and ItemValues.Type = 4 "
                });

            using (var connection = GetConnection())
            {
                connection.RunInTransaction(db =>
                {
                    connection.ExecuteAll(sql);

                }, TransactionMode);
            }
        }

        private static Dictionary<string, string[]> GetTypeMapDictionary()
        {
            var dict = new Dictionary<string, string[]>(StringComparer.OrdinalIgnoreCase);

            foreach (var t in _knownTypes)
            {
                dict[t.Name] = new[] { t.FullName };
            }

            dict["Program"] = new[] { typeof(LiveTvProgram).FullName };
            dict["TvChannel"] = new[] { typeof(LiveTvChannel).FullName };

            return dict;
        }

        // Not crazy about having this all the way down here, but at least it's in one place
        private readonly Dictionary<string, string[]> _types = GetTypeMapDictionary();

        private string[] MapIncludeItemTypes(string value)
        {
            if (_types.TryGetValue(value, out string[] result))
            {
                return result;
            }

            if (IsValidType(value))
            {
                return new[] { value };
            }

            return Array.Empty<string>();
        }

        public void DeleteItem(Guid id)
        {
            if (id == Guid.Empty)
            {
                throw new ArgumentNullException(nameof(id));
            }

            CheckDisposed();

            using (var connection = GetConnection())
            {
                connection.RunInTransaction(db =>
                {
                    var idBlob = id.ToByteArray();

                    // Delete people
                    ExecuteWithSingleParam(db, "delete from People where ItemId=@Id", idBlob);

                    // Delete chapters
                    ExecuteWithSingleParam(db, "delete from " + ChaptersTableName + " where ItemId=@Id", idBlob);

                    // Delete media streams
                    ExecuteWithSingleParam(db, "delete from mediastreams where ItemId=@Id", idBlob);

                    // Delete ancestors
                    ExecuteWithSingleParam(db, "delete from AncestorIds where ItemId=@Id", idBlob);

                    // Delete item values
                    ExecuteWithSingleParam(db, "delete from ItemValues where ItemId=@Id", idBlob);

                    // Delete the item
                    ExecuteWithSingleParam(db, "delete from TypedBaseItems where guid=@Id", idBlob);
                }, TransactionMode);
            }
        }

        private void ExecuteWithSingleParam(IDatabaseConnection db, string query, ReadOnlySpan<byte> value)
        {
            using (var statement = PrepareStatement(db, query))
            {
                statement.TryBind("@Id", value);

                statement.MoveNext();
            }
        }

        public List<string> GetPeopleNames(InternalPeopleQuery query)
        {
            if (query == null)
            {
                throw new ArgumentNullException(nameof(query));
            }

            CheckDisposed();

            var commandText = "select Distinct Name from People";

            var whereClauses = GetPeopleWhereClauses(query, null);

            if (whereClauses.Count != 0)
            {
                commandText += "  where " + string.Join(" AND ", whereClauses);
            }

            commandText += " order by ListOrder";

            if (query.Limit > 0)
            {
                commandText += " LIMIT " + query.Limit;
            }

            using (var connection = GetConnection(true))
            {
                var list = new List<string>();
                using (var statement = PrepareStatement(connection, commandText))
                {
                    // Run this again to bind the params
                    GetPeopleWhereClauses(query, statement);

                    foreach (var row in statement.ExecuteQuery())
                    {
                        list.Add(row.GetString(0));
                    }
                }

                return list;
            }
        }

        public List<PersonInfo> GetPeople(InternalPeopleQuery query)
        {
            if (query == null)
            {
                throw new ArgumentNullException(nameof(query));
            }

            CheckDisposed();

            var commandText = "select ItemId, Name, Role, PersonType, SortOrder from People";

            var whereClauses = GetPeopleWhereClauses(query, null);

            if (whereClauses.Count != 0)
            {
                commandText += "  where " + string.Join(" AND ", whereClauses);
            }

            commandText += " order by ListOrder";

            if (query.Limit > 0)
            {
                commandText += " LIMIT " + query.Limit;
            }

            using (var connection = GetConnection(true))
            {
                var list = new List<PersonInfo>();

                using (var statement = PrepareStatement(connection, commandText))
                {
                    // Run this again to bind the params
                    GetPeopleWhereClauses(query, statement);

                    foreach (var row in statement.ExecuteQuery())
                    {
                        list.Add(GetPerson(row));
                    }
                }

                return list;
            }
        }

        private List<string> GetPeopleWhereClauses(InternalPeopleQuery query, IStatement statement)
        {
            var whereClauses = new List<string>();

            if (!query.ItemId.Equals(Guid.Empty))
            {
                whereClauses.Add("ItemId=@ItemId");
                if (statement != null)
                {
                    statement.TryBind("@ItemId", query.ItemId.ToByteArray());
                }
            }
            if (!query.AppearsInItemId.Equals(Guid.Empty))
            {
                whereClauses.Add("Name in (Select Name from People where ItemId=@AppearsInItemId)");
                if (statement != null)
                {
                    statement.TryBind("@AppearsInItemId", query.AppearsInItemId.ToByteArray());
                }
            }
            var queryPersonTypes = query.PersonTypes.Where(IsValidPersonType).ToList();

            if (queryPersonTypes.Count == 1)
            {
                whereClauses.Add("PersonType=@PersonType");
                if (statement != null)
                {
                    statement.TryBind("@PersonType", queryPersonTypes[0]);
                }
            }
            else if (queryPersonTypes.Count > 1)
            {
                var val = string.Join(",", queryPersonTypes.Select(i => "'" + i + "'"));

                whereClauses.Add("PersonType in (" + val + ")");
            }
            var queryExcludePersonTypes = query.ExcludePersonTypes.Where(IsValidPersonType).ToList();

            if (queryExcludePersonTypes.Count == 1)
            {
                whereClauses.Add("PersonType<>@PersonType");
                if (statement != null)
                {
                    statement.TryBind("@PersonType", queryExcludePersonTypes[0]);
                }
            }
            else if (queryExcludePersonTypes.Count > 1)
            {
                var val = string.Join(",", queryExcludePersonTypes.Select(i => "'" + i + "'"));

                whereClauses.Add("PersonType not in (" + val + ")");
            }
            if (query.MaxListOrder.HasValue)
            {
                whereClauses.Add("ListOrder<=@MaxListOrder");
                if (statement != null)
                {
                    statement.TryBind("@MaxListOrder", query.MaxListOrder.Value);
                }
            }
            if (!string.IsNullOrWhiteSpace(query.NameContains))
            {
                whereClauses.Add("Name like @NameContains");
                if (statement != null)
                {
                    statement.TryBind("@NameContains", "%" + query.NameContains + "%");
                }
            }

            return whereClauses;
        }

        private void UpdateAncestors(Guid itemId, List<Guid> ancestorIds, IDatabaseConnection db, IStatement deleteAncestorsStatement)
        {
            if (itemId.Equals(Guid.Empty))
            {
                throw new ArgumentNullException(nameof(itemId));
            }

            if (ancestorIds == null)
            {
                throw new ArgumentNullException(nameof(ancestorIds));
            }

            CheckDisposed();

            var itemIdBlob = itemId.ToByteArray();

            // First delete
            deleteAncestorsStatement.Reset();
            deleteAncestorsStatement.TryBind("@ItemId", itemIdBlob);
            deleteAncestorsStatement.MoveNext();

            if (ancestorIds.Count == 0)
            {
                return;
            }

            var insertText = new StringBuilder("insert into AncestorIds (ItemId, AncestorId, AncestorIdText) values ");

            for (var i = 0; i < ancestorIds.Count; i++)
            {
                if (i > 0)
                {
                    insertText.Append(",");
                }

                insertText.AppendFormat("(@ItemId, @AncestorId{0}, @AncestorIdText{0})", i.ToString(CultureInfo.InvariantCulture));
            }

            using (var statement = PrepareStatement(db, insertText.ToString()))
            {
                statement.TryBind("@ItemId", itemIdBlob);

                for (var i = 0; i < ancestorIds.Count; i++)
                {
                    var index = i.ToString(CultureInfo.InvariantCulture);

                    var ancestorId = ancestorIds[i];

                    statement.TryBind("@AncestorId" + index, ancestorId.ToByteArray());
                    statement.TryBind("@AncestorIdText" + index, ancestorId.ToString("N", CultureInfo.InvariantCulture));
                }

                statement.Reset();
                statement.MoveNext();
            }
        }

        public QueryResult<(BaseItem, ItemCounts)> GetAllArtists(InternalItemsQuery query)
        {
            return GetItemValues(query, new[] { 0, 1 }, typeof(MusicArtist).FullName);
        }

        public QueryResult<(BaseItem, ItemCounts)> GetArtists(InternalItemsQuery query)
        {
            return GetItemValues(query, new[] { 0 }, typeof(MusicArtist).FullName);
        }

        public QueryResult<(BaseItem, ItemCounts)> GetAlbumArtists(InternalItemsQuery query)
        {
            return GetItemValues(query, new[] { 1 }, typeof(MusicArtist).FullName);
        }

        public QueryResult<(BaseItem, ItemCounts)> GetStudios(InternalItemsQuery query)
        {
            return GetItemValues(query, new[] { 3 }, typeof(Studio).FullName);
        }

        public QueryResult<(BaseItem, ItemCounts)> GetGenres(InternalItemsQuery query)
        {
            return GetItemValues(query, new[] { 2 }, typeof(Genre).FullName);
        }

        public QueryResult<(BaseItem, ItemCounts)> GetMusicGenres(InternalItemsQuery query)
        {
            return GetItemValues(query, new[] { 2 }, typeof(MusicGenre).FullName);
        }

        public List<string> GetStudioNames()
        {
            return GetItemValueNames(new[] { 3 }, new List<string>(), new List<string>());
        }

        public List<string> GetAllArtistNames()
        {
            return GetItemValueNames(new[] { 0, 1 }, new List<string>(), new List<string>());
        }

        public List<string> GetMusicGenreNames()
        {
            return GetItemValueNames(new[] { 2 }, new List<string> { "Audio", "MusicVideo", "MusicAlbum", "MusicArtist" }, new List<string>());
        }

        public List<string> GetGenreNames()
        {
            return GetItemValueNames(new[] { 2 }, new List<string>(), new List<string> { "Audio", "MusicVideo", "MusicAlbum", "MusicArtist" });
        }

        private List<string> GetItemValueNames(int[] itemValueTypes, List<string> withItemTypes, List<string> excludeItemTypes)
        {
            CheckDisposed();

            withItemTypes = withItemTypes.SelectMany(MapIncludeItemTypes).ToList();
            excludeItemTypes = excludeItemTypes.SelectMany(MapIncludeItemTypes).ToList();

            var now = DateTime.UtcNow;

            var typeClause = itemValueTypes.Length == 1 ?
                ("Type=" + itemValueTypes[0].ToString(CultureInfo.InvariantCulture)) :
                ("Type in (" + string.Join(",", itemValueTypes.Select(i => i.ToString(CultureInfo.InvariantCulture))) + ")");

            var commandText = "Select Value From ItemValues where " + typeClause;

            if (withItemTypes.Count > 0)
            {
                var typeString = string.Join(",", withItemTypes.Select(i => "'" + i + "'"));
                commandText += " AND ItemId In (select guid from typedbaseitems where type in (" + typeString + "))";
            }
            if (excludeItemTypes.Count > 0)
            {
                var typeString = string.Join(",", excludeItemTypes.Select(i => "'" + i + "'"));
                commandText += " AND ItemId not In (select guid from typedbaseitems where type in (" + typeString + "))";
            }

            commandText += " Group By CleanValue";

            var list = new List<string>();
            using (var connection = GetConnection(true))
            {
                using (var statement = PrepareStatement(connection, commandText))
                {
                    foreach (var row in statement.ExecuteQuery())
                    {
                        if (!row.IsDBNull(0))
                        {
                            list.Add(row.GetString(0));
                        }
                    }
                }

            }

            LogQueryTime("GetItemValueNames", commandText, now);
            return list;
        }

        private QueryResult<(BaseItem, ItemCounts)> GetItemValues(InternalItemsQuery query, int[] itemValueTypes, string returnType)
        {
            if (query == null)
            {
                throw new ArgumentNullException(nameof(query));
            }

            if (!query.Limit.HasValue)
            {
                query.EnableTotalRecordCount = false;
            }

            CheckDisposed();

            var now = DateTime.UtcNow;

            var typeClause = itemValueTypes.Length == 1 ?
                ("Type=" + itemValueTypes[0].ToString(CultureInfo.InvariantCulture)) :
                ("Type in (" + string.Join(",", itemValueTypes.Select(i => i.ToString(CultureInfo.InvariantCulture))) + ")");

            InternalItemsQuery typeSubQuery = null;

            Dictionary<string, string> itemCountColumns = null;

            var typesToCount = query.IncludeItemTypes;

            if (typesToCount.Length > 0)
            {
                var itemCountColumnQuery = "select group_concat(type, '|')" + GetFromText("B");

                typeSubQuery = new InternalItemsQuery(query.User)
                {
                    ExcludeItemTypes = query.ExcludeItemTypes,
                    IncludeItemTypes = query.IncludeItemTypes,
                    MediaTypes = query.MediaTypes,
                    AncestorIds = query.AncestorIds,
                    ExcludeItemIds = query.ExcludeItemIds,
                    ItemIds = query.ItemIds,
                    TopParentIds = query.TopParentIds,
                    ParentId = query.ParentId,
                    IsPlayed = query.IsPlayed
                };
                var whereClauses = GetWhereClauses(typeSubQuery, null);

                whereClauses.Add("guid in (select ItemId from ItemValues where ItemValues.CleanValue=A.CleanName AND " + typeClause + ")");

                itemCountColumnQuery += " where " + string.Join(" AND ", whereClauses);

                itemCountColumns = new Dictionary<string, string>()
                {
                    { "itemTypes", "(" + itemCountColumnQuery + ") as itemTypes"}
                };
            }

            List<string> columns = _retriveItemColumns.ToList();
            if (itemCountColumns != null)
            {
                columns.AddRange(itemCountColumns.Values);
            }

            // do this first before calling GetFinalColumnsToSelect, otherwise ExcludeItemIds will be set by SimilarTo
            var innerQuery = new InternalItemsQuery(query.User)
            {
                ExcludeItemTypes = query.ExcludeItemTypes,
                IncludeItemTypes = query.IncludeItemTypes,
                MediaTypes = query.MediaTypes,
                AncestorIds = query.AncestorIds,
                ItemIds = query.ItemIds,
                TopParentIds = query.TopParentIds,
                ParentId = query.ParentId,
                IsPlayed = query.IsPlayed,
                IsAiring = query.IsAiring,
                IsMovie = query.IsMovie,
                IsSports = query.IsSports,
                IsKids = query.IsKids,
                IsNews = query.IsNews,
                IsSeries = query.IsSeries
            };

            columns = GetFinalColumnsToSelect(query, columns);

            var commandText = "select "
                            + string.Join(",", columns)
                            + GetFromText()
                            + GetJoinUserDataText(query);

            var innerWhereClauses = GetWhereClauses(innerQuery, null);

            var innerWhereText = innerWhereClauses.Count == 0 ?
                string.Empty :
                " where " + string.Join(" AND ", innerWhereClauses);

            var whereText = " where Type=@SelectType And CleanName In (Select CleanValue from ItemValues where " + typeClause + " AND ItemId in (select guid from TypedBaseItems" + innerWhereText + "))";

            var outerQuery = new InternalItemsQuery(query.User)
            {
                IsFavorite = query.IsFavorite,
                IsFavoriteOrLiked = query.IsFavoriteOrLiked,
                IsLiked = query.IsLiked,
                IsLocked = query.IsLocked,
                NameLessThan = query.NameLessThan,
                NameStartsWith = query.NameStartsWith,
                NameStartsWithOrGreater = query.NameStartsWithOrGreater,
                Tags = query.Tags,
                OfficialRatings = query.OfficialRatings,
                GenreIds = query.GenreIds,
                Genres = query.Genres,
                Years = query.Years,
                NameContains = query.NameContains,
                SearchTerm = query.SearchTerm,
                SimilarTo = query.SimilarTo,
                ExcludeItemIds = query.ExcludeItemIds
            };

            var outerWhereClauses = GetWhereClauses(outerQuery, null);

            if (outerWhereClauses.Count != 0)
            {
                whereText += " AND " + string.Join(" AND ", outerWhereClauses);
            }

            commandText += whereText + " group by PresentationUniqueKey";

            if (query.SimilarTo != null || !string.IsNullOrEmpty(query.SearchTerm))
            {
                commandText += GetOrderByText(query);
            }
            else
            {
                commandText += " order by SortName";
            }

            if (query.Limit.HasValue || query.StartIndex.HasValue)
            {
                var offset = query.StartIndex ?? 0;

                if (query.Limit.HasValue || offset > 0)
                {
                    commandText += " LIMIT " + (query.Limit ?? int.MaxValue).ToString(CultureInfo.InvariantCulture);
                }

                if (offset > 0)
                {
                    commandText += " OFFSET " + offset.ToString(CultureInfo.InvariantCulture);
                }
            }

            var isReturningZeroItems = query.Limit.HasValue && query.Limit <= 0;

            var statementTexts = new List<string>();
            if (!isReturningZeroItems)
            {
                statementTexts.Add(commandText);
            }

            if (query.EnableTotalRecordCount)
            {
                var countText = "select "
                            + string.Join(",", GetFinalColumnsToSelect(query, new[] { "count (distinct PresentationUniqueKey)" }))
                            + GetFromText()
                            + GetJoinUserDataText(query)
                            + whereText;

                statementTexts.Add(countText);
            }

            var list = new List<(BaseItem, ItemCounts)>();
            var result = new QueryResult<(BaseItem, ItemCounts)>();
            using (var connection = GetConnection(true))
            {
                connection.RunInTransaction(
                    db =>
                    {
                        var statements = PrepareAll(db, statementTexts).ToList();

                        if (!isReturningZeroItems)
                        {
                            using (var statement = statements[0])
                            {
                                statement.TryBind("@SelectType", returnType);
                                if (EnableJoinUserData(query))
                                {
                                    statement.TryBind("@UserId", query.User.InternalId);
                                }

                                if (typeSubQuery != null)
                                {
                                    GetWhereClauses(typeSubQuery, null);
                                }

                                BindSimilarParams(query, statement);
                                BindSearchParams(query, statement);
                                GetWhereClauses(innerQuery, statement);
                                GetWhereClauses(outerQuery, statement);

                                var hasEpisodeAttributes = HasEpisodeAttributes(query);
                                var hasProgramAttributes = HasProgramAttributes(query);
                                var hasServiceName = HasServiceName(query);
                                var hasStartDate = HasStartDate(query);
                                var hasTrailerTypes = HasTrailerTypes(query);
                                var hasArtistFields = HasArtistFields(query);
                                var hasSeriesFields = HasSeriesFields(query);

                                foreach (var row in statement.ExecuteQuery())
                                {
                                    var item = GetItem(row, query, hasProgramAttributes, hasEpisodeAttributes, hasServiceName, hasStartDate, hasTrailerTypes, hasArtistFields, hasSeriesFields);
                                    if (item != null)
                                    {
                                        var countStartColumn = columns.Count - 1;

                                        list.Add((item, GetItemCounts(row, countStartColumn, typesToCount)));
                                    }
                                }
                            }
                        }

                        if (query.EnableTotalRecordCount)
                        {
                            commandText = "select "
                                        + string.Join(",", GetFinalColumnsToSelect(query, new[] { "count (distinct PresentationUniqueKey)" }))
                                        + GetFromText()
                                        + GetJoinUserDataText(query)
                                        + whereText;

                            using (var statement = statements[statements.Count - 1])
                            {
                                statement.TryBind("@SelectType", returnType);
                                if (EnableJoinUserData(query))
                                {
                                    statement.TryBind("@UserId", query.User.InternalId);
                                }

                                if (typeSubQuery != null)
                                {
                                    GetWhereClauses(typeSubQuery, null);
                                }

                                BindSimilarParams(query, statement);
                                BindSearchParams(query, statement);
                                GetWhereClauses(innerQuery, statement);
                                GetWhereClauses(outerQuery, statement);

                                result.TotalRecordCount = statement.ExecuteQuery().SelectScalarInt().First();
                            }
                        }
                    },
                    ReadTransactionMode);
            }

            LogQueryTime("GetItemValues", commandText, now);

            if (result.TotalRecordCount == 0)
            {
                result.TotalRecordCount = list.Count;
            }

            result.Items = list;

            return result;
        }

        private ItemCounts GetItemCounts(IReadOnlyList<IResultSetValue> reader, int countStartColumn, string[] typesToCount)
        {
            var counts = new ItemCounts();

            if (typesToCount.Length == 0)
            {
                return counts;
            }

            var typeString = reader.IsDBNull(countStartColumn) ? null : reader.GetString(countStartColumn);

            if (string.IsNullOrWhiteSpace(typeString))
            {
                return counts;
            }

            var allTypes = typeString.Split(new[] { '|' }, StringSplitOptions.RemoveEmptyEntries)
                .ToLookup(x => x);

            foreach (var type in allTypes)
            {
                var value = type.Count();
                var typeName = type.Key;

                if (string.Equals(typeName, typeof(Series).FullName, StringComparison.OrdinalIgnoreCase))
                {
                    counts.SeriesCount = value;
                }
                else if (string.Equals(typeName, typeof(Episode).FullName, StringComparison.OrdinalIgnoreCase))
                {
                    counts.EpisodeCount = value;
                }
                else if (string.Equals(typeName, typeof(Movie).FullName, StringComparison.OrdinalIgnoreCase))
                {
                    counts.MovieCount = value;
                }
                else if (string.Equals(typeName, typeof(MusicAlbum).FullName, StringComparison.OrdinalIgnoreCase))
                {
                    counts.AlbumCount = value;
                }
                else if (string.Equals(typeName, typeof(MusicArtist).FullName, StringComparison.OrdinalIgnoreCase))
                {
                    counts.ArtistCount = value;
                }
                else if (string.Equals(typeName, typeof(Audio).FullName, StringComparison.OrdinalIgnoreCase))
                {
                    counts.SongCount = value;
                }
                else if (string.Equals(typeName, typeof(Trailer).FullName, StringComparison.OrdinalIgnoreCase))
                {
                    counts.TrailerCount = value;
                }

                counts.ItemCount += value;
            }

            return counts;
        }

        private List<(int, string)> GetItemValuesToSave(BaseItem item, List<string> inheritedTags)
        {
            var list = new List<(int, string)>();

            if (item is IHasArtist hasArtist)
            {
                list.AddRange(hasArtist.Artists.Select(i => (0, i)));
            }

            if (item is IHasAlbumArtist hasAlbumArtist)
            {
                list.AddRange(hasAlbumArtist.AlbumArtists.Select(i => (1, i)));
            }

            list.AddRange(item.Genres.Select(i => (2, i)));
            list.AddRange(item.Studios.Select(i => (3, i)));
            list.AddRange(item.Tags.Select(i => (4, i)));

            // keywords was 5

            list.AddRange(inheritedTags.Select(i => (6, i)));

            return list;
        }

        private void UpdateItemValues(Guid itemId, List<(int, string)> values, IDatabaseConnection db)
        {
            if (itemId.Equals(Guid.Empty))
            {
                throw new ArgumentNullException(nameof(itemId));
            }

            if (values == null)
            {
                throw new ArgumentNullException(nameof(values));
            }

            CheckDisposed();

            var guidBlob = itemId.ToByteArray();

            // First delete
            db.Execute("delete from ItemValues where ItemId=@Id", guidBlob);

            InsertItemValues(guidBlob, values, db);
        }

        private void InsertItemValues(byte[] idBlob, List<(int, string)> values, IDatabaseConnection db)
        {
            const int Limit = 100;
            var startIndex = 0;

            while (startIndex < values.Count)
            {
                var insertText = new StringBuilder("insert into ItemValues (ItemId, Type, Value, CleanValue) values ");

                var endIndex = Math.Min(values.Count, startIndex + Limit);

                for (var i = startIndex; i < endIndex; i++)
                {
                    insertText.AppendFormat(
                        CultureInfo.InvariantCulture,
                        "(@ItemId, @Type{0}, @Value{0}, @CleanValue{0}),",
                        i);
                }

                // Remove last comma
                insertText.Length--;

                using (var statement = PrepareStatement(db, insertText.ToString()))
                {
                    statement.TryBind("@ItemId", idBlob);

                    for (var i = startIndex; i < endIndex; i++)
                    {
                        var index = i.ToString(CultureInfo.InvariantCulture);

                        var currentValueInfo = values[i];

                        var itemValue = currentValueInfo.Item2;

                        // Don't save if invalid
                        if (string.IsNullOrWhiteSpace(itemValue))
                        {
                            continue;
                        }

                        statement.TryBind("@Type" + index, currentValueInfo.Item1);
                        statement.TryBind("@Value" + index, itemValue);
                        statement.TryBind("@CleanValue" + index, GetCleanValue(itemValue));
                    }

                    statement.Reset();
                    statement.MoveNext();
                }

                startIndex += Limit;
            }
        }

        public void UpdatePeople(Guid itemId, List<PersonInfo> people)
        {
            if (itemId.Equals(Guid.Empty))
            {
                throw new ArgumentNullException(nameof(itemId));
            }

            if (people == null)
            {
                throw new ArgumentNullException(nameof(people));
            }

            CheckDisposed();

            using (var connection = GetConnection())
            {
                connection.RunInTransaction(db =>
                {
                    var itemIdBlob = itemId.ToByteArray();

                    // First delete chapters
                    db.Execute("delete from People where ItemId=@ItemId", itemIdBlob);

                    InsertPeople(itemIdBlob, people, db);

                }, TransactionMode);
            }
        }

        private void InsertPeople(byte[] idBlob, List<PersonInfo> people, IDatabaseConnection db)
        {
            const int Limit = 100;
            var startIndex = 0;
            var listIndex = 0;

            while (startIndex < people.Count)
            {
                var insertText = new StringBuilder("insert into People (ItemId, Name, Role, PersonType, SortOrder, ListOrder) values ");

                var endIndex = Math.Min(people.Count, startIndex + Limit);
                for (var i = startIndex; i < endIndex; i++)
                {
                    insertText.AppendFormat("(@ItemId, @Name{0}, @Role{0}, @PersonType{0}, @SortOrder{0}, @ListOrder{0}),", i.ToString(CultureInfo.InvariantCulture));
                }

                // Remove last comma
                insertText.Length--;

                using (var statement = PrepareStatement(db, insertText.ToString()))
                {
                    statement.TryBind("@ItemId", idBlob);

                    for (var i = startIndex; i < endIndex; i++)
                    {
                        var index = i.ToString(CultureInfo.InvariantCulture);

                        var person = people[i];

                        statement.TryBind("@Name" + index, person.Name);
                        statement.TryBind("@Role" + index, person.Role);
                        statement.TryBind("@PersonType" + index, person.Type);
                        statement.TryBind("@SortOrder" + index, person.SortOrder);
                        statement.TryBind("@ListOrder" + index, listIndex);

                        listIndex++;
                    }

                    statement.Reset();
                    statement.MoveNext();
                }

                startIndex += Limit;
            }
        }

        private PersonInfo GetPerson(IReadOnlyList<IResultSetValue> reader)
        {
            var item = new PersonInfo
            {
                ItemId = reader.GetGuid(0),
                Name = reader.GetString(1)
            };

            if (!reader.IsDBNull(2))
            {
                item.Role = reader.GetString(2);
            }

            if (!reader.IsDBNull(3))
            {
                item.Type = reader.GetString(3);
            }

            if (!reader.IsDBNull(4))
            {
                item.SortOrder = reader.GetInt32(4);
            }

            return item;
        }

        public List<MediaStream> GetMediaStreams(MediaStreamQuery query)
        {
            CheckDisposed();

            if (query == null)
            {
                throw new ArgumentNullException(nameof(query));
            }

            var cmdText = "select "
                        + string.Join(",", _mediaStreamSaveColumns)
                        + " from mediastreams where"
                        + " ItemId=@ItemId";

            if (query.Type.HasValue)
            {
                cmdText += " AND StreamType=@StreamType";
            }

            if (query.Index.HasValue)
            {
                cmdText += " AND StreamIndex=@StreamIndex";
            }

            cmdText += " order by StreamIndex ASC";

            using (var connection = GetConnection(true))
            {
                var list = new List<MediaStream>();

                using (var statement = PrepareStatement(connection, cmdText))
                {
                    statement.TryBind("@ItemId", query.ItemId.ToByteArray());

                    if (query.Type.HasValue)
                    {
                        statement.TryBind("@StreamType", query.Type.Value.ToString());
                    }

                    if (query.Index.HasValue)
                    {
                        statement.TryBind("@StreamIndex", query.Index.Value);
                    }

                    foreach (var row in statement.ExecuteQuery())
                    {
                        list.Add(GetMediaStream(row));
                    }
                }

                return list;
            }
        }

        public void SaveMediaStreams(Guid id, List<MediaStream> streams, CancellationToken cancellationToken)
        {
            CheckDisposed();

            if (id == Guid.Empty)
            {
                throw new ArgumentNullException(nameof(id));
            }

            if (streams == null)
            {
                throw new ArgumentNullException(nameof(streams));
            }

            cancellationToken.ThrowIfCancellationRequested();

            using (var connection = GetConnection())
            {
                connection.RunInTransaction(db =>
                {
                    var itemIdBlob = id.ToByteArray();

                    // First delete chapters
                    db.Execute("delete from mediastreams where ItemId=@ItemId", itemIdBlob);

                    InsertMediaStreams(itemIdBlob, streams, db);

                }, TransactionMode);
            }
        }

        private void InsertMediaStreams(byte[] idBlob, List<MediaStream> streams, IDatabaseConnection db)
        {
            const int Limit = 10;
            var startIndex = 0;

            while (startIndex < streams.Count)
            {
                var insertText = new StringBuilder("insert into mediastreams (");
                foreach (var column in _mediaStreamSaveColumns)
                {
                    insertText.Append(column).Append(',');
                }

                // Remove last comma
                insertText.Length--;
                insertText.Append(") values ");

                var endIndex = Math.Min(streams.Count, startIndex + Limit);

                for (var i = startIndex; i < endIndex; i++)
                {
                    if (i != startIndex)
                    {
                        insertText.Append(',');
                    }

                    var index = i.ToString(CultureInfo.InvariantCulture);
                    insertText.Append("(@ItemId, ");

                    foreach (var column in _mediaStreamSaveColumns.Skip(1))
                    {
                        insertText.Append('@').Append(column).Append(index).Append(',');
                    }

                    insertText.Length -= 1; // Remove the last comma

                    insertText.Append(')');
                }

                using (var statement = PrepareStatement(db, insertText.ToString()))
                {
                    statement.TryBind("@ItemId", idBlob);

                    for (var i = startIndex; i < endIndex; i++)
                    {
                        var index = i.ToString(CultureInfo.InvariantCulture);

                        var stream = streams[i];

                        statement.TryBind("@StreamIndex" + index, stream.Index);
                        statement.TryBind("@StreamType" + index, stream.Type.ToString());
                        statement.TryBind("@Codec" + index, stream.Codec);
                        statement.TryBind("@Language" + index, stream.Language);
                        statement.TryBind("@ChannelLayout" + index, stream.ChannelLayout);
                        statement.TryBind("@Profile" + index, stream.Profile);
                        statement.TryBind("@AspectRatio" + index, stream.AspectRatio);
                        statement.TryBind("@Path" + index, GetPathToSave(stream.Path));

                        statement.TryBind("@IsInterlaced" + index, stream.IsInterlaced);
                        statement.TryBind("@BitRate" + index, stream.BitRate);
                        statement.TryBind("@Channels" + index, stream.Channels);
                        statement.TryBind("@SampleRate" + index, stream.SampleRate);

                        statement.TryBind("@IsDefault" + index, stream.IsDefault);
                        statement.TryBind("@IsForced" + index, stream.IsForced);
                        statement.TryBind("@IsExternal" + index, stream.IsExternal);

                        // Yes these are backwards due to a mistake
                        statement.TryBind("@Width" + index, stream.Height);
                        statement.TryBind("@Height" + index, stream.Width);

                        statement.TryBind("@AverageFrameRate" + index, stream.AverageFrameRate);
                        statement.TryBind("@RealFrameRate" + index, stream.RealFrameRate);
                        statement.TryBind("@Level" + index, stream.Level);

                        statement.TryBind("@PixelFormat" + index, stream.PixelFormat);
                        statement.TryBind("@BitDepth" + index, stream.BitDepth);
                        statement.TryBind("@IsExternal" + index, stream.IsExternal);
                        statement.TryBind("@RefFrames" + index, stream.RefFrames);

                        statement.TryBind("@CodecTag" + index, stream.CodecTag);
                        statement.TryBind("@Comment" + index, stream.Comment);
                        statement.TryBind("@NalLengthSize" + index, stream.NalLengthSize);
                        statement.TryBind("@IsAvc" + index, stream.IsAVC);
                        statement.TryBind("@Title" + index, stream.Title);

                        statement.TryBind("@TimeBase" + index, stream.TimeBase);
                        statement.TryBind("@CodecTimeBase" + index, stream.CodecTimeBase);

                        statement.TryBind("@ColorPrimaries" + index, stream.ColorPrimaries);
                        statement.TryBind("@ColorSpace" + index, stream.ColorSpace);
                        statement.TryBind("@ColorTransfer" + index, stream.ColorTransfer);
                    }

                    statement.Reset();
                    statement.MoveNext();
                }

                startIndex += Limit;
            }
        }


        /// <summary>
        /// Gets the chapter.
        /// </summary>
        /// <param name="reader">The reader.</param>
        /// <returns>ChapterInfo.</returns>
        private MediaStream GetMediaStream(IReadOnlyList<IResultSetValue> reader)
        {
            var item = new MediaStream
            {
                Index = reader[1].ToInt()
            };

            item.Type = Enum.Parse<MediaStreamType>(reader[2].ToString(), true);

            if (reader[3].SQLiteType != SQLiteType.Null)
            {
                item.Codec = reader[3].ToString();
            }

            if (reader[4].SQLiteType != SQLiteType.Null)
            {
                item.Language = reader[4].ToString();
            }

            if (reader[5].SQLiteType != SQLiteType.Null)
            {
                item.ChannelLayout = reader[5].ToString();
            }

            if (reader[6].SQLiteType != SQLiteType.Null)
            {
                item.Profile = reader[6].ToString();
            }

            if (reader[7].SQLiteType != SQLiteType.Null)
            {
                item.AspectRatio = reader[7].ToString();
            }

            if (reader[8].SQLiteType != SQLiteType.Null)
            {
                item.Path = RestorePath(reader[8].ToString());
            }

            item.IsInterlaced = reader.GetBoolean(9);

            if (reader[10].SQLiteType != SQLiteType.Null)
            {
                item.BitRate = reader.GetInt32(10);
            }

            if (reader[11].SQLiteType != SQLiteType.Null)
            {
                item.Channels = reader.GetInt32(11);
            }

            if (reader[12].SQLiteType != SQLiteType.Null)
            {
                item.SampleRate = reader.GetInt32(12);
            }

            item.IsDefault = reader.GetBoolean(13);
            item.IsForced = reader.GetBoolean(14);
            item.IsExternal = reader.GetBoolean(15);

            if (reader[16].SQLiteType != SQLiteType.Null)
            {
                item.Width = reader.GetInt32(16);
            }

            if (reader[17].SQLiteType != SQLiteType.Null)
            {
                item.Height = reader.GetInt32(17);
            }

            if (reader[18].SQLiteType != SQLiteType.Null)
            {
                item.AverageFrameRate = reader.GetFloat(18);
            }

            if (reader[19].SQLiteType != SQLiteType.Null)
            {
                item.RealFrameRate = reader.GetFloat(19);
            }

            if (reader[20].SQLiteType != SQLiteType.Null)
            {
                item.Level = reader.GetFloat(20);
            }

            if (reader[21].SQLiteType != SQLiteType.Null)
            {
                item.PixelFormat = reader[21].ToString();
            }

            if (reader[22].SQLiteType != SQLiteType.Null)
            {
                item.BitDepth = reader.GetInt32(22);
            }

            if (reader[23].SQLiteType != SQLiteType.Null)
            {
                item.IsAnamorphic = reader.GetBoolean(23);
            }

            if (reader[24].SQLiteType != SQLiteType.Null)
            {
                item.RefFrames = reader.GetInt32(24);
            }

            if (reader[25].SQLiteType != SQLiteType.Null)
            {
                item.CodecTag = reader.GetString(25);
            }

            if (reader[26].SQLiteType != SQLiteType.Null)
            {
                item.Comment = reader.GetString(26);
            }

            if (reader[27].SQLiteType != SQLiteType.Null)
            {
                item.NalLengthSize = reader.GetString(27);
            }

            if (reader[28].SQLiteType != SQLiteType.Null)
            {
                item.IsAVC = reader[28].ToBool();
            }

            if (reader[29].SQLiteType != SQLiteType.Null)
            {
                item.Title = reader[29].ToString();
            }

            if (reader[30].SQLiteType != SQLiteType.Null)
            {
                item.TimeBase = reader[30].ToString();
            }

            if (reader[31].SQLiteType != SQLiteType.Null)
            {
                item.CodecTimeBase = reader[31].ToString();
            }

            if (reader[32].SQLiteType != SQLiteType.Null)
            {
                item.ColorPrimaries = reader[32].ToString();
            }

            if (reader[33].SQLiteType != SQLiteType.Null)
            {
                item.ColorSpace = reader[33].ToString();
            }

            if (reader[34].SQLiteType != SQLiteType.Null)
            {
                item.ColorTransfer = reader[34].ToString();
            }

            if (item.Type == MediaStreamType.Subtitle)
            {
                item.localizedUndefined = _localization.GetLocalizedString("Undefined");
                item.localizedDefault = _localization.GetLocalizedString("Default");
                item.localizedForced = _localization.GetLocalizedString("Forced");
            }

            return item;
        }

        public List<MediaAttachment> GetMediaAttachments(MediaAttachmentQuery query)
        {
            CheckDisposed();

            if (query == null)
            {
                throw new ArgumentNullException(nameof(query));
            }

            var cmdText = "select "
                        + string.Join(",", _mediaAttachmentSaveColumns)
                        + " from mediaattachments where"
                        + " ItemId=@ItemId";

            if (query.Index.HasValue)
            {
                cmdText += " AND AttachmentIndex=@AttachmentIndex";
            }

            cmdText += " order by AttachmentIndex ASC";

            var list = new List<MediaAttachment>();
            using (var connection = GetConnection(true))
            using (var statement = PrepareStatement(connection, cmdText))
            {
                statement.TryBind("@ItemId", query.ItemId.ToByteArray());

                if (query.Index.HasValue)
                {
                    statement.TryBind("@AttachmentIndex", query.Index.Value);
                }

                foreach (var row in statement.ExecuteQuery())
                {
                    list.Add(GetMediaAttachment(row));
                }
            }

            return list;
        }

        public void SaveMediaAttachments(
            Guid id,
            IReadOnlyList<MediaAttachment> attachments,
            CancellationToken cancellationToken)
        {
            CheckDisposed();
            if (id == Guid.Empty)
            {
                throw new ArgumentException(nameof(id));
            }

            if (attachments == null)
            {
                throw new ArgumentNullException(nameof(attachments));
            }

            cancellationToken.ThrowIfCancellationRequested();

            using (var connection = GetConnection())
            {
                connection.RunInTransaction(db =>
                {
                    var itemIdBlob = id.ToByteArray();

                    db.Execute("delete from mediaattachments where ItemId=@ItemId", itemIdBlob);

                    InsertMediaAttachments(itemIdBlob, attachments, db, cancellationToken);

                }, TransactionMode);
            }
        }

        private void InsertMediaAttachments(
            byte[] idBlob,
            IReadOnlyList<MediaAttachment> attachments,
            IDatabaseConnection db,
            CancellationToken cancellationToken)
        {
            const int InsertAtOnce = 10;

            for (var startIndex = 0; startIndex < attachments.Count; startIndex += InsertAtOnce)
            {
                var insertText = new StringBuilder(_mediaAttachmentInsertPrefix);

                var endIndex = Math.Min(attachments.Count, startIndex + InsertAtOnce);

                for (var i = startIndex; i < endIndex; i++)
                {
                    var index = i.ToString(CultureInfo.InvariantCulture);
                    insertText.Append("(@ItemId, ");

                    foreach (var column in _mediaAttachmentSaveColumns.Skip(1))
                    {
                        insertText.Append("@" + column + index + ",");
                    }

                    insertText.Length -= 1;

                    insertText.Append("),");
                }

                insertText.Length--;

                cancellationToken.ThrowIfCancellationRequested();

                using (var statement = PrepareStatement(db, insertText.ToString()))
                {
                    statement.TryBind("@ItemId", idBlob);

                    for (var i = startIndex; i < endIndex; i++)
                    {
                        var index = i.ToString(CultureInfo.InvariantCulture);

                        var attachment = attachments[i];

                        statement.TryBind("@AttachmentIndex" + index, attachment.Index);
                        statement.TryBind("@Codec" + index, attachment.Codec);
                        statement.TryBind("@CodecTag" + index, attachment.CodecTag);
                        statement.TryBind("@Comment" + index, attachment.Comment);
                        statement.TryBind("@Filename" + index, attachment.FileName);
                        statement.TryBind("@MIMEType" + index, attachment.MimeType);
                    }

                    statement.Reset();
                    statement.MoveNext();
                }
            }
        }

        /// <summary>
        /// Gets the attachment.
        /// </summary>
        /// <param name="reader">The reader.</param>
        /// <returns>MediaAttachment</returns>
        private MediaAttachment GetMediaAttachment(IReadOnlyList<IResultSetValue> reader)
        {
            var item = new MediaAttachment
            {
                Index = reader[1].ToInt()
            };

            if (reader[2].SQLiteType != SQLiteType.Null)
            {
                item.Codec = reader[2].ToString();
            }

            if (reader[2].SQLiteType != SQLiteType.Null)
            {
                item.CodecTag = reader[3].ToString();
            }

            if (reader[4].SQLiteType != SQLiteType.Null)
            {
                item.Comment = reader[4].ToString();
            }

            if (reader[6].SQLiteType != SQLiteType.Null)
            {
                item.FileName = reader[5].ToString();
            }

            if (reader[6].SQLiteType != SQLiteType.Null)
            {
                item.MimeType = reader[6].ToString();
            }

            return item;
        }
    }
}<|MERGE_RESOLUTION|>--- conflicted
+++ resolved
@@ -1990,18 +1990,14 @@
 
                 if (!string.IsNullOrEmpty(chapter.ImagePath))
                 {
-<<<<<<< HEAD
                     try
                     {
-                        chapter.ImageTag = ImageProcessor.GetImageCacheTag(item, chapter);
+                        chapter.ImageTag = _imageProcessor.GetImageCacheTag(item, chapter);
                     }
                     catch (Exception ex)
                     {
                         Logger.LogError(ex, "Failed to create image cache tag.");
                     }
-=======
-                    chapter.ImageTag = _imageProcessor.GetImageCacheTag(item, chapter);
->>>>>>> 97e383d1
                 }
             }
 
